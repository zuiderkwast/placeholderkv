/*
 * Copyright (c) 2018, Redis Ltd.
 * All rights reserved.
 *
 * Redistribution and use in source and binary forms, with or without
 * modification, are permitted provided that the following conditions are met:
 *
 *   * Redistributions of source code must retain the above copyright notice,
 *     this list of conditions and the following disclaimer.
 *   * Redistributions in binary form must reproduce the above copyright
 *     notice, this list of conditions and the following disclaimer in the
 *     documentation and/or other materials provided with the distribution.
 *   * Neither the name of Redis nor the names of its contributors may be used
 *     to endorse or promote products derived from this software without
 *     specific prior written permission.
 *
 * THIS SOFTWARE IS PROVIDED BY THE COPYRIGHT HOLDERS AND CONTRIBUTORS "AS IS"
 * AND ANY EXPRESS OR IMPLIED WARRANTIES, INCLUDING, BUT NOT LIMITED TO, THE
 * IMPLIED WARRANTIES OF MERCHANTABILITY AND FITNESS FOR A PARTICULAR PURPOSE
 * ARE DISCLAIMED. IN NO EVENT SHALL THE COPYRIGHT OWNER OR CONTRIBUTORS BE
 * LIABLE FOR ANY DIRECT, INDIRECT, INCIDENTAL, SPECIAL, EXEMPLARY, OR
 * CONSEQUENTIAL DAMAGES (INCLUDING, BUT NOT LIMITED TO, PROCUREMENT OF
 * SUBSTITUTE GOODS OR SERVICES; LOSS OF USE, DATA, OR PROFITS; OR BUSINESS
 * INTERRUPTION) HOWEVER CAUSED AND ON ANY THEORY OF LIABILITY, WHETHER IN
 * CONTRACT, STRICT LIABILITY, OR TORT (INCLUDING NEGLIGENCE OR OTHERWISE)
 * ARISING IN ANY WAY OUT OF THE USE OF THIS SOFTWARE, EVEN IF ADVISED OF THE
 * POSSIBILITY OF SUCH DAMAGE.
 */

#include "server.h"
#include "sha256.h"
#include <fcntl.h>
#include <ctype.h>

/* =============================================================================
 * Global state for ACLs
 * ==========================================================================*/

rax *Users; /* Table mapping usernames to user structures. */

user *DefaultUser; /* Global reference to the default user.
                      Every new connection is associated to it, if no
                      AUTH or HELLO is used to authenticate with a
                      different user. */

list *UsersToLoad; /* This is a list of users found in the configuration file
                      that we'll need to load in the final stage of the server
                      initialization, after all the modules are already
                      loaded. Every list element is a NULL terminated
                      array of SDS pointers: the first is the user name,
                      all the remaining pointers are ACL rules in the same
                      format as ACLSetUser(). */
list *ACLLog;      /* Our security log, the user is able to inspect that
                      using the ACL LOG command .*/

long long ACLLogEntryCount = 0; /* Number of ACL log entries created */

static rax *commandId = NULL; /* Command name to id mapping */

static unsigned long nextid = 0; /* Next command id that has not been assigned */

#define ACL_MAX_CATEGORIES 64 /* Maximum number of command categories  */

struct ACLCategoryItem {
    char *name;
    uint64_t flag;
} ACLDefaultCommandCategories[] = {
    /* See valkey.conf for details on each category. */
    {"keyspace", ACL_CATEGORY_KEYSPACE},
    {"read", ACL_CATEGORY_READ},
    {"write", ACL_CATEGORY_WRITE},
    {"set", ACL_CATEGORY_SET},
    {"sortedset", ACL_CATEGORY_SORTEDSET},
    {"list", ACL_CATEGORY_LIST},
    {"hash", ACL_CATEGORY_HASH},
    {"string", ACL_CATEGORY_STRING},
    {"bitmap", ACL_CATEGORY_BITMAP},
    {"hyperloglog", ACL_CATEGORY_HYPERLOGLOG},
    {"geo", ACL_CATEGORY_GEO},
    {"stream", ACL_CATEGORY_STREAM},
    {"pubsub", ACL_CATEGORY_PUBSUB},
    {"admin", ACL_CATEGORY_ADMIN},
    {"fast", ACL_CATEGORY_FAST},
    {"slow", ACL_CATEGORY_SLOW},
    {"blocking", ACL_CATEGORY_BLOCKING},
    {"dangerous", ACL_CATEGORY_DANGEROUS},
    {"connection", ACL_CATEGORY_CONNECTION},
    {"transaction", ACL_CATEGORY_TRANSACTION},
    {"scripting", ACL_CATEGORY_SCRIPTING},
    {NULL, 0} /* Terminator. */
};

static struct ACLCategoryItem *ACLCommandCategories = NULL;
static size_t nextCommandCategory = 0; /* Index of the next command category to be added */

/* Implements the ability to add to the list of ACL categories at runtime. Since each ACL category
 * also requires a bit in the acl_categories flag, there is a limit to the number that can be added.
 * The new ACL categories occupy the remaining bits of acl_categories flag, other than the bits
 * occupied by the default ACL command categories.
 *
 * The optional `flag` argument allows the assignment of the `acl_categories` flag bit to the ACL category.
 * When adding a new category, except for the default ACL command categories, this arguments should be `0`
 * to allow the function to assign the next available `acl_categories` flag bit to the new ACL category.
 *
 * returns 1 -> Added, 0 -> Failed (out of space)
 *
 * This function is present here to gain access to the ACLCommandCategories array and add a new ACL category.
 */
int ACLAddCommandCategory(const char *name, uint64_t flag) {
    if (nextCommandCategory >= ACL_MAX_CATEGORIES) return 0;
    ACLCommandCategories[nextCommandCategory].name = zstrdup(name);
    ACLCommandCategories[nextCommandCategory].flag = flag != 0 ? flag : (1ULL << nextCommandCategory);
    nextCommandCategory++;
    return 1;
}

/* Initializes ACLCommandCategories with default ACL categories and allocates space for
 * new ACL categories.
 */
void ACLInitCommandCategories(void) {
    ACLCommandCategories = zcalloc(sizeof(struct ACLCategoryItem) * (ACL_MAX_CATEGORIES + 1));
    for (int j = 0; ACLDefaultCommandCategories[j].flag; j++) {
        serverAssert(ACLAddCommandCategory(ACLDefaultCommandCategories[j].name, ACLDefaultCommandCategories[j].flag));
    }
}

/* This function removes the specified number of categories from the trailing end of
 * the `ACLCommandCategories` array.
 * The purpose of this is to remove the categories added by modules that fail
 * during the onload function.
 */
void ACLCleanupCategoriesOnFailure(size_t num_acl_categories_added) {
    for (size_t j = nextCommandCategory - num_acl_categories_added; j < nextCommandCategory; j++) {
        zfree(ACLCommandCategories[j].name);
        ACLCommandCategories[j].name = NULL;
        ACLCommandCategories[j].flag = 0;
    }
    nextCommandCategory -= num_acl_categories_added;
}

struct ACLUserFlag {
    const char *name;
    uint64_t flag;
} ACLUserFlags[] = {
    /* Note: the order here dictates the emitted order at ACLDescribeUser */
    {"on", USER_FLAG_ENABLED},
    {"off", USER_FLAG_DISABLED},
    {"nopass", USER_FLAG_NOPASS},
    {"skip-sanitize-payload", USER_FLAG_SANITIZE_PAYLOAD_SKIP},
    {"sanitize-payload", USER_FLAG_SANITIZE_PAYLOAD},
    {NULL, 0} /* Terminator. */
};

struct ACLSelectorFlags {
    const char *name;
    uint64_t flag;
} ACLSelectorFlags[] = {
    /* Note: the order here dictates the emitted order at ACLDescribeUser */
    {"allkeys", SELECTOR_FLAG_ALLKEYS},
    {"allchannels", SELECTOR_FLAG_ALLCHANNELS},
    {"allcommands", SELECTOR_FLAG_ALLCOMMANDS},
    {NULL, 0} /* Terminator. */
};

/* ACL selectors are private and not exposed outside of acl.c. */
typedef struct {
    uint32_t flags; /* See SELECTOR_FLAG_* */
    /* The bit in allowed_commands is set if this user has the right to
     * execute this command.
     *
     * If the bit for a given command is NOT set and the command has
     * allowed first-args, the server will also check allowed_firstargs in order to
     * understand if the command can be executed. */
    uint64_t allowed_commands[USER_COMMAND_BITS_COUNT / 64];
    /* allowed_firstargs is used by ACL rules to block access to a command unless a
     * specific argv[1] is given.
     *
     * For each command ID (corresponding to the command bit set in allowed_commands),
     * This array points to an array of SDS strings, terminated by a NULL pointer,
     * with all the first-args that are allowed for this command. When no first-arg
     * matching is used, the field is just set to NULL to avoid allocating
     * USER_COMMAND_BITS_COUNT pointers. */
    sds **allowed_firstargs;
    list *patterns;    /* A list of allowed key patterns. If this field is NULL
                          the user cannot mention any key in a command, unless
                          the flag ALLKEYS is set in the user. */
    list *channels;    /* A list of allowed Pub/Sub channel patterns. If this
                          field is NULL the user cannot mention any channel in a
                          `PUBLISH` or [P][UNSUBSCRIBE] command, unless the flag
                          ALLCHANNELS is set in the user. */
    sds command_rules; /* A string representation of the ordered categories and commands, this
                        * is used to regenerate the original ACL string for display. */
} aclSelector;

void ACLResetFirstArgsForCommand(aclSelector *selector, unsigned long id);
void ACLResetFirstArgs(aclSelector *selector);
void ACLAddAllowedFirstArg(aclSelector *selector, unsigned long id, const char *sub);
void ACLFreeLogEntry(void *le);
int ACLSetSelector(aclSelector *selector, const char *op, size_t oplen);

/* The length of the string representation of a hashed password. */
#define HASH_PASSWORD_LEN (SHA256_BLOCK_SIZE * 2)

/* =============================================================================
 * Helper functions for the rest of the ACL implementation
 * ==========================================================================*/

/* Return zero if strings are the same, non-zero if they are not.
 * The comparison is performed in a way that prevents an attacker to obtain
 * information about the nature of the strings just monitoring the execution
 * time of the function. Note: The two strings must be the same length.
 */
int time_independent_strcmp(char *a, char *b, int len) {
    int diff = 0;
    for (int j = 0; j < len; j++) {
        diff |= (a[j] ^ b[j]);
    }
    return diff; /* If zero strings are the same. */
}

/* Given an SDS string, returns the SHA256 hex representation as a
 * new SDS string. */
sds ACLHashPassword(unsigned char *cleartext, size_t len) {
    SHA256_CTX ctx;
    unsigned char hash[SHA256_BLOCK_SIZE];
    char hex[HASH_PASSWORD_LEN];
    char *cset = "0123456789abcdef";

    sha256_init(&ctx);
    sha256_update(&ctx, (unsigned char *)cleartext, len);
    sha256_final(&ctx, hash);

    for (int j = 0; j < SHA256_BLOCK_SIZE; j++) {
        hex[j * 2] = cset[((hash[j] & 0xF0) >> 4)];
        hex[j * 2 + 1] = cset[(hash[j] & 0xF)];
    }
    return sdsnewlen(hex, HASH_PASSWORD_LEN);
}

/* Given a hash and the hash length, returns C_OK if it is a valid password
 * hash, or C_ERR otherwise. */
int ACLCheckPasswordHash(unsigned char *hash, int hashlen) {
    if (hashlen != HASH_PASSWORD_LEN) {
        return C_ERR;
    }

    /* Password hashes can only be characters that represent
     * hexadecimal values, which are numbers and lowercase
     * characters 'a' through 'f'. */
    for (int i = 0; i < HASH_PASSWORD_LEN; i++) {
        char c = hash[i];
        if ((c < 'a' || c > 'f') && (c < '0' || c > '9')) {
            return C_ERR;
        }
    }
    return C_OK;
}

/* =============================================================================
 * Low level ACL API
 * ==========================================================================*/

/* Return 1 if the specified string contains spaces or null characters.
 * We do this for usernames and key patterns for simpler rewriting of
 * ACL rules, presentation on ACL list, and to avoid subtle security bugs
 * that may arise from parsing the rules in presence of escapes.
 * The function returns 0 if the string has no spaces. */
int ACLStringHasSpaces(const char *s, size_t len) {
    for (size_t i = 0; i < len; i++) {
        if (isspace(s[i]) || s[i] == 0) return 1;
    }
    return 0;
}

/* Given the category name the command returns the corresponding flag, or
 * zero if there is no match. */
uint64_t ACLGetCommandCategoryFlagByName(const char *name) {
    for (int j = 0; ACLCommandCategories[j].flag != 0; j++) {
        if (!strcasecmp(name, ACLCommandCategories[j].name)) {
            return ACLCommandCategories[j].flag;
        }
    }
    return 0; /* No match. */
}

/* Method for searching for a user within a list of user definitions. The
 * list contains an array of user arguments, and we are only
 * searching the first argument, the username, for a match. */
int ACLListMatchLoadedUser(void *definition, void *user) {
    sds *user_definition = definition;
    return sdscmp(user_definition[0], user) == 0;
}

/* Method for passwords/pattern comparison used for the user->passwords list
 * so that we can search for items with listSearchKey(). */
int ACLListMatchSds(void *a, void *b) {
    return sdscmp(a, b) == 0;
}

/* Method to free list elements from ACL users password/patterns lists. */
void ACLListFreeSds(void *item) {
    sdsfree(item);
}

/* Method to duplicate list elements from ACL users password/patterns lists. */
void *ACLListDupSds(void *item) {
    return sdsdup(item);
}

/* Structure used for handling key patterns with different key
 * based permissions. */
typedef struct {
    int flags;   /* The ACL key permission types for this key pattern */
    sds pattern; /* The pattern to match keys against */
} keyPattern;

/* Create a new key pattern. */
keyPattern *ACLKeyPatternCreate(sds pattern, int flags) {
    keyPattern *new = (keyPattern *)zmalloc(sizeof(keyPattern));
    new->pattern = pattern;
    new->flags = flags;
    return new;
}

/* Free a key pattern and internal structures. */
void ACLKeyPatternFree(keyPattern *pattern) {
    sdsfree(pattern->pattern);
    zfree(pattern);
}

/* Method for passwords/pattern comparison used for the user->passwords list
 * so that we can search for items with listSearchKey(). */
int ACLListMatchKeyPattern(void *a, void *b) {
    return sdscmp(((keyPattern *)a)->pattern, ((keyPattern *)b)->pattern) == 0;
}

/* Method to free list elements from ACL users password/patterns lists. */
void ACLListFreeKeyPattern(void *item) {
    ACLKeyPatternFree(item);
}

/* Method to duplicate list elements from ACL users password/patterns lists. */
void *ACLListDupKeyPattern(void *item) {
    keyPattern *old = (keyPattern *)item;
    return ACLKeyPatternCreate(sdsdup(old->pattern), old->flags);
}

/* Append the string representation of a key pattern onto the
 * provided base string. */
sds sdsCatPatternString(sds base, keyPattern *pat) {
    if (pat->flags == ACL_ALL_PERMISSION) {
        base = sdscatlen(base, "~", 1);
    } else if (pat->flags == ACL_READ_PERMISSION) {
        base = sdscatlen(base, "%R~", 3);
    } else if (pat->flags == ACL_WRITE_PERMISSION) {
        base = sdscatlen(base, "%W~", 3);
    } else {
        serverPanic("Invalid key pattern flag detected");
    }
    return sdscatsds(base, pat->pattern);
}

/* Create an empty selector with the provided set of initial
 * flags. The selector will be default have no permissions. */
aclSelector *ACLCreateSelector(int flags) {
    aclSelector *selector = zmalloc(sizeof(aclSelector));
    selector->flags = flags | server.acl_pubsub_default;
    selector->patterns = listCreate();
    selector->channels = listCreate();
    selector->allowed_firstargs = NULL;
    selector->command_rules = sdsempty();

    listSetMatchMethod(selector->patterns, ACLListMatchKeyPattern);
    listSetFreeMethod(selector->patterns, ACLListFreeKeyPattern);
    listSetDupMethod(selector->patterns, ACLListDupKeyPattern);
    listSetMatchMethod(selector->channels, ACLListMatchSds);
    listSetFreeMethod(selector->channels, ACLListFreeSds);
    listSetDupMethod(selector->channels, ACLListDupSds);
    memset(selector->allowed_commands, 0, sizeof(selector->allowed_commands));

    return selector;
}

/* Cleanup the provided selector, including all interior structures. */
void ACLFreeSelector(aclSelector *selector) {
    listRelease(selector->patterns);
    listRelease(selector->channels);
    sdsfree(selector->command_rules);
    ACLResetFirstArgs(selector);
    zfree(selector);
}

/* Create an exact copy of the provided selector. */
aclSelector *ACLCopySelector(aclSelector *src) {
    aclSelector *dst = zmalloc(sizeof(aclSelector));
    dst->flags = src->flags;
    dst->patterns = listDup(src->patterns);
    dst->channels = listDup(src->channels);
    dst->command_rules = sdsdup(src->command_rules);
    memcpy(dst->allowed_commands, src->allowed_commands, sizeof(dst->allowed_commands));
    dst->allowed_firstargs = NULL;
    /* Copy the allowed first-args array of array of SDS strings. */
    if (src->allowed_firstargs) {
        for (int j = 0; j < USER_COMMAND_BITS_COUNT; j++) {
            if (!(src->allowed_firstargs[j])) continue;
            for (int i = 0; src->allowed_firstargs[j][i]; i++) {
                ACLAddAllowedFirstArg(dst, j, src->allowed_firstargs[j][i]);
            }
        }
    }
    return dst;
}

/* List method for freeing a selector */
void ACLListFreeSelector(void *a) {
    ACLFreeSelector((aclSelector *)a);
}

/* List method for duplicating a selector */
void *ACLListDuplicateSelector(void *src) {
    return ACLCopySelector((aclSelector *)src);
}

/* All users have an implicit root selector which
 * provides backwards compatibility to the old ACLs-
 * permissions. */
aclSelector *ACLUserGetRootSelector(user *u) {
    serverAssert(listLength(u->selectors));
    aclSelector *s = (aclSelector *)listNodeValue(listFirst(u->selectors));
    serverAssert(s->flags & SELECTOR_FLAG_ROOT);
    return s;
}

/* Create a new user with the specified name, store it in the list
 * of users (the Users global radix tree), and returns a reference to
 * the structure representing the user.
 *
 * If the user with such name already exists NULL is returned. */
user *ACLCreateUser(const char *name, size_t namelen) {
    if (raxFind(Users, (unsigned char *)name, namelen, NULL)) return NULL;
    user *u = zmalloc(sizeof(*u));
    u->name = sdsnewlen(name, namelen);
    u->flags = USER_FLAG_DISABLED;
    u->flags |= USER_FLAG_SANITIZE_PAYLOAD;
    u->passwords = listCreate();
    u->acl_string = NULL;
    listSetMatchMethod(u->passwords, ACLListMatchSds);
    listSetFreeMethod(u->passwords, ACLListFreeSds);
    listSetDupMethod(u->passwords, ACLListDupSds);

    u->selectors = listCreate();
    listSetFreeMethod(u->selectors, ACLListFreeSelector);
    listSetDupMethod(u->selectors, ACLListDuplicateSelector);

    /* Add the initial root selector */
    aclSelector *s = ACLCreateSelector(SELECTOR_FLAG_ROOT);
    listAddNodeHead(u->selectors, s);

    raxInsert(Users, (unsigned char *)name, namelen, u, NULL);
    return u;
}

/* This function should be called when we need an unlinked "fake" user
 * we can use in order to validate ACL rules or for other similar reasons.
 * The user will not get linked to the Users radix tree. The returned
 * user should be released with ACLFreeUser() as usually. */
user *ACLCreateUnlinkedUser(void) {
    char username[64];
    for (int j = 0;; j++) {
        snprintf(username, sizeof(username), "__fakeuser:%d__", j);
        user *fakeuser = ACLCreateUser(username, strlen(username));
        if (fakeuser == NULL) continue;
        int retval = raxRemove(Users, (unsigned char *)username, strlen(username), NULL);
        serverAssert(retval != 0);
        return fakeuser;
    }
}

/* Release the memory used by the user structure. Note that this function
 * will not remove the user from the Users global radix tree. */
void ACLFreeUser(user *u) {
    sdsfree(u->name);
    if (u->acl_string) {
        decrRefCount(u->acl_string);
        u->acl_string = NULL;
    }
    listRelease(u->passwords);
    listRelease(u->selectors);
    zfree(u);
}

/* When a user is deleted we need to cycle the active
 * connections in order to kill all the pending ones that
 * are authenticated with such user. */
void ACLFreeUserAndKillClients(user *u) {
    listIter li;
    listNode *ln;
    listRewind(server.clients, &li);
    while ((ln = listNext(&li)) != NULL) {
        client *c = listNodeValue(ln);
        if (c->user == u) {
            /* We'll free the connection asynchronously, so
             * in theory to set a different user is not needed.
             * However if there are bugs in the server, soon or later
             * this may result in some security hole: it's much
             * more defensive to set the default user and put
             * it in non authenticated mode. */
            c->user = DefaultUser;
            c->flag.authenticated = 0;
            /* We will write replies to this client later, so we can't
             * close it directly even if async. */
            if (c == server.current_client) {
                c->flag.close_after_command = 1;
            } else {
                freeClientAsync(c);
            }
        }
    }
    ACLFreeUser(u);
}

/* Copy the user ACL rules from the source user 'src' to the destination
 * user 'dst' so that at the end of the process they'll have exactly the
 * same rules (but the names will continue to be the original ones). */
void ACLCopyUser(user *dst, user *src) {
    listRelease(dst->passwords);
    listRelease(dst->selectors);
    dst->passwords = listDup(src->passwords);
    dst->selectors = listDup(src->selectors);
    dst->flags = src->flags;
    if (dst->acl_string) {
        decrRefCount(dst->acl_string);
    }
    dst->acl_string = src->acl_string;
    if (dst->acl_string) {
        /* if src is NULL, we set it to NULL, if not, need to increment reference count */
        incrRefCount(dst->acl_string);
    }
}

/* Given a command ID, this function set by reference 'word' and 'bit'
 * so that user->allowed_commands[word] will address the right word
 * where the corresponding bit for the provided ID is stored, and
 * so that user->allowed_commands[word]&bit will identify that specific
 * bit. The function returns C_ERR in case the specified ID overflows
 * the bitmap in the user representation. */
int ACLGetCommandBitCoordinates(uint64_t id, uint64_t *word, uint64_t *bit) {
    if (id >= USER_COMMAND_BITS_COUNT) return C_ERR;
    *word = id / sizeof(uint64_t) / 8;
    *bit = 1ULL << (id % (sizeof(uint64_t) * 8));
    return C_OK;
}

/* Check if the specified command bit is set for the specified user.
 * The function returns 1 is the bit is set or 0 if it is not.
 * Note that this function does not check the ALLCOMMANDS flag of the user
 * but just the lowlevel bitmask.
 *
 * If the bit overflows the user internal representation, zero is returned
 * in order to disallow the execution of the command in such edge case. */
int ACLGetSelectorCommandBit(const aclSelector *selector, unsigned long id) {
    uint64_t word, bit;
    if (ACLGetCommandBitCoordinates(id, &word, &bit) == C_ERR) return 0;
    return (selector->allowed_commands[word] & bit) != 0;
}

/* When +@all or allcommands is given, we set a reserved bit as well that we
 * can later test, to see if the user has the right to execute "future commands",
 * that is, commands loaded later via modules. */
int ACLSelectorCanExecuteFutureCommands(aclSelector *selector) {
    return ACLGetSelectorCommandBit(selector, USER_COMMAND_BITS_COUNT - 1);
}

/* Set the specified command bit for the specified user to 'value' (0 or 1).
 * If the bit overflows the user internal representation, no operation
 * is performed. As a side effect of calling this function with a value of
 * zero, the user flag ALLCOMMANDS is cleared since it is no longer possible
 * to skip the command bit explicit test. */
void ACLSetSelectorCommandBit(aclSelector *selector, unsigned long id, int value) {
    uint64_t word, bit;
    if (ACLGetCommandBitCoordinates(id, &word, &bit) == C_ERR) return;
    if (value) {
        selector->allowed_commands[word] |= bit;
    } else {
        selector->allowed_commands[word] &= ~bit;
        selector->flags &= ~SELECTOR_FLAG_ALLCOMMANDS;
    }
}

/* Remove a rule from the retained command rules. Always match rules
 * verbatim, but also remove subcommand rules if we are adding or removing the
 * entire command. */
void ACLSelectorRemoveCommandRule(aclSelector *selector, sds new_rule) {
    size_t new_len = sdslen(new_rule);
    char *existing_rule = selector->command_rules;

    /* Loop over the existing rules, trying to find a rule that "matches"
     * the new rule. If we find a match, then remove the command from the string by
     * copying the later rules over it. */
    while (existing_rule[0]) {
        /* The first character of the rule is +/-, which we don't need to compare. */
        char *copy_position = existing_rule;
        existing_rule += 1;

        /* Assume a trailing space after a command is part of the command, like '+get ', so trim it
         * as well if the command is removed. */
        char *rule_end = strchr(existing_rule, ' ');
        if (!rule_end) {
            /* This is the last rule, so move it to the end of the string. */
            rule_end = existing_rule + strlen(existing_rule);

            /* This approach can leave a trailing space if the last rule is removed,
             * but only if it's not the first rule, so handle that case. */
            if (copy_position != selector->command_rules) copy_position -= 1;
        }
        char *copy_end = rule_end;
        if (*copy_end == ' ') copy_end++;

        /* Exact match or the rule we are comparing is a subcommand denoted by '|' */
        size_t existing_len = rule_end - existing_rule;
        if (!memcmp(existing_rule, new_rule, min(existing_len, new_len))) {
            if ((existing_len == new_len) || (existing_len > new_len && (existing_rule[new_len]) == '|')) {
                /* Copy the remaining rules starting at the next rule to replace the rule to be
                 * deleted, including the terminating NULL character. */
                memmove(copy_position, copy_end, strlen(copy_end) + 1);
                existing_rule = copy_position;
                continue;
            }
        }
        existing_rule = copy_end;
    }

    /* There is now extra padding at the end of the rules, so clean that up. */
    sdsupdatelen(selector->command_rules);
}

/* This function is responsible for updating the command_rules struct so that relative ordering of
 * commands and categories is maintained and can be reproduced without loss. */
void ACLUpdateCommandRules(aclSelector *selector, const char *rule, int allow) {
    sds new_rule = sdsnew(rule);
    sdstolower(new_rule);

    ACLSelectorRemoveCommandRule(selector, new_rule);
    if (sdslen(selector->command_rules)) selector->command_rules = sdscat(selector->command_rules, " ");
    selector->command_rules = sdscatfmt(selector->command_rules, allow ? "+%S" : "-%S", new_rule);
    sdsfree(new_rule);
}

/* This function is used to allow/block a specific command.
 * Allowing/blocking a container command also applies for its subcommands */
void ACLChangeSelectorPerm(aclSelector *selector, struct serverCommand *cmd, int allow) {
    unsigned long id = cmd->id;
    ACLSetSelectorCommandBit(selector, id, allow);
    ACLResetFirstArgsForCommand(selector, id);
    if (cmd->subcommands_set) {
        hashsetIterator iter;
        hashsetInitSafeIterator(&iter, cmd->subcommands_set);
        struct serverCommand *sub;
        while (hashsetNext(&iter, (void **)&sub)) {
            ACLSetSelectorCommandBit(selector, sub->id, allow);
        }
        hashsetResetIterator(&iter);
    }
}

/* This is like ACLSetSelectorCommandBit(), but instead of setting the specified
 * ID, it will check all the commands in the category specified as argument,
 * and will set all the bits corresponding to such commands to the specified
 * value. Since the category passed by the user may be non existing, the
 * function returns C_ERR if the category was not found, or C_OK if it was
 * found and the operation was performed. */
void ACLSetSelectorCommandBitsForCategory(hashset *commands, aclSelector *selector, uint64_t cflag, int value) {
    hashsetIterator iter;
    hashsetInitIterator(&iter, commands);
    struct serverCommand *cmd;
    while (hashsetNext(&iter, (void **)&cmd)) {
        if (cmd->acl_categories & cflag) {
            ACLChangeSelectorPerm(selector, cmd, value);
        }
        if (cmd->subcommands_set) {
            ACLSetSelectorCommandBitsForCategory(cmd->subcommands_set, selector, cflag, value);
        }
    }
    hashsetResetIterator(&iter);
}

/* This function is responsible for recomputing the command bits for all selectors of the existing users.
 * It uses the 'command_rules', a string representation of the ordered categories and commands,
 * to recompute the command bits. */
void ACLRecomputeCommandBitsFromCommandRulesAllUsers(void) {
    raxIterator ri;
    raxStart(&ri, Users);
    raxSeek(&ri, "^", NULL, 0);
    while (raxNext(&ri)) {
        user *u = ri.data;
        listIter li;
        listNode *ln;
        listRewind(u->selectors, &li);
        while ((ln = listNext(&li))) {
            aclSelector *selector = (aclSelector *)listNodeValue(ln);
            int argc = 0;
            sds *argv = sdssplitargs(selector->command_rules, &argc);
            serverAssert(argv != NULL);
            /* Checking selector's permissions for all commands to start with a clean state. */
            if (ACLSelectorCanExecuteFutureCommands(selector)) {
                int res = ACLSetSelector(selector, "+@all", -1);
                serverAssert(res == C_OK);
            } else {
                int res = ACLSetSelector(selector, "-@all", -1);
                serverAssert(res == C_OK);
            }

            /* Apply all of the commands and categories to this selector. */
            for (int i = 0; i < argc; i++) {
                int res = ACLSetSelector(selector, argv[i], sdslen(argv[i]));
                serverAssert(res == C_OK);
            }
            sdsfreesplitres(argv, argc);
        }
    }
    raxStop(&ri);
}

int ACLSetSelectorCategory(aclSelector *selector, const char *category, int allow) {
    uint64_t cflag = ACLGetCommandCategoryFlagByName(category + 1);
    if (!cflag) return C_ERR;

    ACLUpdateCommandRules(selector, category, allow);

    /* Set the actual command bits on the selector. */
    ACLSetSelectorCommandBitsForCategory(server.orig_commands, selector, cflag, allow);
    return C_OK;
}

void ACLCountCategoryBitsForCommands(hashset *commands,
                                     aclSelector *selector,
                                     unsigned long *on,
                                     unsigned long *off,
                                     uint64_t cflag) {
    hashsetIterator iter;
    hashsetInitIterator(&iter, commands);
    struct serverCommand *cmd;
    while (hashsetNext(&iter, (void **)&cmd)) {
        if (cmd->acl_categories & cflag) {
            if (ACLGetSelectorCommandBit(selector, cmd->id))
                (*on)++;
            else
                (*off)++;
        }
        if (cmd->subcommands_set) {
            ACLCountCategoryBitsForCommands(cmd->subcommands_set, selector, on, off, cflag);
        }
    }
    hashsetResetIterator(&iter);
}

/* Return the number of commands allowed (on) and denied (off) for the user 'u'
 * in the subset of commands flagged with the specified category name.
 * If the category name is not valid, C_ERR is returned, otherwise C_OK is
 * returned and on and off are populated by reference. */
int ACLCountCategoryBitsForSelector(aclSelector *selector, unsigned long *on, unsigned long *off, const char *category) {
    uint64_t cflag = ACLGetCommandCategoryFlagByName(category);
    if (!cflag) return C_ERR;

    *on = *off = 0;
    ACLCountCategoryBitsForCommands(server.orig_commands, selector, on, off, cflag);
    return C_OK;
}

/* This function returns an SDS string representing the specified selector ACL
 * rules related to command execution, in the same format you could set them
 * back using ACL SETUSER. The function will return just the set of rules needed
 * to recreate the user commands bitmap, without including other user flags such
 * as on/off, passwords and so forth. The returned string always starts with
 * the +@all or -@all rule, depending on the user bitmap, and is followed, if
 * needed, by the other rules needed to narrow or extend what the user can do. */
sds ACLDescribeSelectorCommandRules(aclSelector *selector) {
    sds rules = sdsempty();

    /* We use this fake selector as a "sanity" check to make sure the rules
     * we generate have the same bitmap as those on the current selector. */
    aclSelector *fake_selector = ACLCreateSelector(0);

    /* Here we want to understand if we should start with +@all or -@all.
     * Note that when starting with +@all and subtracting, the user
     * will be able to execute future commands, while -@all and adding will just
     * allow the user the run the selected commands and/or categories.
     * How do we test for that? We use the trick of a reserved command ID bit
     * that is set only by +@all (and its alias "allcommands"). */
    if (ACLSelectorCanExecuteFutureCommands(selector)) {
        rules = sdscat(rules, "+@all ");
        ACLSetSelector(fake_selector, "+@all", -1);
    } else {
        rules = sdscat(rules, "-@all ");
        ACLSetSelector(fake_selector, "-@all", -1);
    }

    /* Apply all of the commands and categories to the fake selector. */
    int argc = 0;
    sds *argv = sdssplitargs(selector->command_rules, &argc);
    serverAssert(argv != NULL);

    for (int i = 0; i < argc; i++) {
        int res = ACLSetSelector(fake_selector, argv[i], -1);
        serverAssert(res == C_OK);
    }
    if (sdslen(selector->command_rules)) {
        rules = sdscatfmt(rules, "%S ", selector->command_rules);
    }
    sdsfreesplitres(argv, argc);

    /* Trim the final useless space. */
    sdsrange(rules, 0, -2);

    /* This is technically not needed, but we want to verify that now the
     * predicted bitmap is exactly the same as the user bitmap, and abort
     * otherwise, because aborting is better than a security risk in this
     * code path. */
    if (memcmp(fake_selector->allowed_commands, selector->allowed_commands, sizeof(selector->allowed_commands)) != 0) {
        serverLog(LL_WARNING, "CRITICAL ERROR: User ACLs don't match final bitmap: '%s'", rules);
        serverPanic("No bitmap match in ACLDescribeSelectorCommandRules()");
    }
    ACLFreeSelector(fake_selector);
    return rules;
}

sds ACLDescribeSelector(aclSelector *selector) {
    listIter li;
    listNode *ln;
    sds res = sdsempty();
    /* Key patterns. */
    if (selector->flags & SELECTOR_FLAG_ALLKEYS) {
        res = sdscatlen(res, "~* ", 3);
    } else {
        listRewind(selector->patterns, &li);
        while ((ln = listNext(&li))) {
            keyPattern *thispat = (keyPattern *)listNodeValue(ln);
            res = sdsCatPatternString(res, thispat);
            res = sdscatlen(res, " ", 1);
        }
    }

    /* Pub/sub channel patterns. */
    if (selector->flags & SELECTOR_FLAG_ALLCHANNELS) {
        res = sdscatlen(res, "&* ", 3);
    } else {
        res = sdscatlen(res, "resetchannels ", 14);
        listRewind(selector->channels, &li);
        while ((ln = listNext(&li))) {
            sds thispat = listNodeValue(ln);
            res = sdscatlen(res, "&", 1);
            res = sdscatsds(res, thispat);
            res = sdscatlen(res, " ", 1);
        }
    }

    /* Command rules. */
    sds rules = ACLDescribeSelectorCommandRules(selector);
    res = sdscatsds(res, rules);
    sdsfree(rules);
    return res;
}

/* This is similar to ACLDescribeSelectorCommandRules(), however instead of
 * describing just the user command rules, everything is described: user
 * flags, keys, passwords and finally the command rules obtained via
 * the ACLDescribeSelectorCommandRules() function. This is the function we call
 * when we want to rewrite the configuration files describing ACLs and
 * in order to show users with ACL LIST. */
robj *ACLDescribeUser(user *u) {
    if (u->acl_string) {
        incrRefCount(u->acl_string);
        return u->acl_string;
    }

    sds res = sdsempty();

    /* Flags. */
    for (int j = 0; ACLUserFlags[j].flag; j++) {
        if (u->flags & ACLUserFlags[j].flag) {
            res = sdscat(res, ACLUserFlags[j].name);
            res = sdscatlen(res, " ", 1);
        }
    }

    /* Passwords. */
    listIter li;
    listNode *ln;
    listRewind(u->passwords, &li);
    while ((ln = listNext(&li))) {
        sds thispass = listNodeValue(ln);
        res = sdscatlen(res, "#", 1);
        res = sdscatsds(res, thispass);
        res = sdscatlen(res, " ", 1);
    }

    /* Selectors (Commands and keys) */
    listRewind(u->selectors, &li);
    while ((ln = listNext(&li))) {
        aclSelector *selector = (aclSelector *)listNodeValue(ln);
        sds default_perm = ACLDescribeSelector(selector);
        if (selector->flags & SELECTOR_FLAG_ROOT) {
            res = sdscatfmt(res, "%s", default_perm);
        } else {
            res = sdscatfmt(res, " (%s)", default_perm);
        }
        sdsfree(default_perm);
    }

    u->acl_string = createObject(OBJ_STRING, res);
    /* because we are returning it, have to increase count */
    incrRefCount(u->acl_string);

    return u->acl_string;
}

/* Get a command from the original command table, that is not affected
 * by the command renaming operations: we base all the ACL work from that
 * table, so that ACLs are valid regardless of command renaming. */
struct serverCommand *ACLLookupCommand(const char *name) {
    struct serverCommand *cmd;
    sds sdsname = sdsnew(name);
    cmd = lookupCommandBySdsLogic(server.orig_commands, sdsname);
    sdsfree(sdsname);
    return cmd;
}

/* Flush the array of allowed first-args for the specified user
 * and command ID. */
void ACLResetFirstArgsForCommand(aclSelector *selector, unsigned long id) {
    if (selector->allowed_firstargs && selector->allowed_firstargs[id]) {
        for (int i = 0; selector->allowed_firstargs[id][i]; i++) sdsfree(selector->allowed_firstargs[id][i]);
        zfree(selector->allowed_firstargs[id]);
        selector->allowed_firstargs[id] = NULL;
    }
}

/* Flush the entire table of first-args. This is useful on +@all, -@all
 * or similar to return back to the minimal memory usage (and checks to do)
 * for the user. */
void ACLResetFirstArgs(aclSelector *selector) {
    if (selector->allowed_firstargs == NULL) return;
    for (int j = 0; j < USER_COMMAND_BITS_COUNT; j++) {
        if (selector->allowed_firstargs[j]) {
            for (int i = 0; selector->allowed_firstargs[j][i]; i++) sdsfree(selector->allowed_firstargs[j][i]);
            zfree(selector->allowed_firstargs[j]);
        }
    }
    zfree(selector->allowed_firstargs);
    selector->allowed_firstargs = NULL;
}

/* Add a first-arg to the list of subcommands for the user 'u' and
 * the command id specified. */
void ACLAddAllowedFirstArg(aclSelector *selector, unsigned long id, const char *sub) {
    /* If this is the first first-arg to be configured for
     * this user, we have to allocate the first-args array. */
    if (selector->allowed_firstargs == NULL) {
        selector->allowed_firstargs = zcalloc(USER_COMMAND_BITS_COUNT * sizeof(sds *));
    }

    /* We also need to enlarge the allocation pointing to the
     * null terminated SDS array, to make space for this one.
     * To start check the current size, and while we are here
     * make sure the first-arg is not already specified inside. */
    long items = 0;
    if (selector->allowed_firstargs[id]) {
        while (selector->allowed_firstargs[id][items]) {
            /* If it's already here do not add it again. */
            if (!strcasecmp(selector->allowed_firstargs[id][items], sub)) return;
            items++;
        }
    }

    /* Now we can make space for the new item (and the null term). */
    items += 2;
    selector->allowed_firstargs[id] = zrealloc(selector->allowed_firstargs[id], sizeof(sds) * items);
    selector->allowed_firstargs[id][items - 2] = sdsnew(sub);
    selector->allowed_firstargs[id][items - 1] = NULL;
}

/* Create an ACL selector from the given ACL operations, which should be
 * a list of space separate ACL operations that starts and ends
 * with parentheses.
 *
 * If any of the operations are invalid, NULL will be returned instead
 * and errno will be set corresponding to the interior error. */
aclSelector *aclCreateSelectorFromOpSet(const char *opset, size_t opsetlen) {
    serverAssert(opset[0] == '(' && opset[opsetlen - 1] == ')');
    aclSelector *s = ACLCreateSelector(0);

    int argc = 0;
    sds trimmed = sdsnewlen(opset + 1, opsetlen - 2);
    sds *argv = sdssplitargs(trimmed, &argc);
    for (int i = 0; i < argc; i++) {
        if (ACLSetSelector(s, argv[i], sdslen(argv[i])) == C_ERR) {
            ACLFreeSelector(s);
            s = NULL;
            goto cleanup;
        }
    }

cleanup:
    sdsfreesplitres(argv, argc);
    sdsfree(trimmed);
    return s;
}

/* Set a selector's properties with the provided 'op'.
 *
 * +<command>   Allow the execution of that command.
 *              May be used with `|` for allowing subcommands (e.g "+config|get")
 * -<command>   Disallow the execution of that command.
 *              May be used with `|` for blocking subcommands (e.g "-config|set")
 * +@<category> Allow the execution of all the commands in such category
 *              with valid categories are like @admin, @set, @sortedset, ...
 *              and so forth, see the full list in the server.c file where
 *              the command table is described and defined.
 *              The special category @all means all the commands, but currently
 *              present in the server, and that will be loaded in the future
 *              via modules.
 * +<command>|first-arg    Allow a specific first argument of an otherwise
 *                         disabled command. Note that this form is not
 *                         allowed as negative like -SELECT|1, but
 *                         only additive starting with "+".
 * allcommands  Alias for +@all. Note that it implies the ability to execute
 *              all the future commands loaded via the modules system.
 * nocommands   Alias for -@all.
 * ~<pattern>   Add a pattern of keys that can be mentioned as part of
 *              commands. For instance ~* allows all the keys. The pattern
 *              is a glob-style pattern like the one of KEYS.
 *              It is possible to specify multiple patterns.
 * %R~<pattern> Add key read pattern that specifies which keys can be read
 *              from.
 * %W~<pattern> Add key write pattern that specifies which keys can be
 *              written to.
 * allkeys      Alias for ~*
 * resetkeys    Flush the list of allowed keys patterns.
 * &<pattern>   Add a pattern of channels that can be mentioned as part of
 *              Pub/Sub commands. For instance &* allows all the channels. The
 *              pattern is a glob-style pattern like the one of PSUBSCRIBE.
 *              It is possible to specify multiple patterns.
 * allchannels              Alias for &*
 * resetchannels            Flush the list of allowed channel patterns.
 */
int ACLSetSelector(aclSelector *selector, const char *op, size_t oplen) {
    if (!strcasecmp(op, "allkeys") || !strcasecmp(op, "~*")) {
        selector->flags |= SELECTOR_FLAG_ALLKEYS;
        listEmpty(selector->patterns);
    } else if (!strcasecmp(op, "resetkeys")) {
        selector->flags &= ~SELECTOR_FLAG_ALLKEYS;
        listEmpty(selector->patterns);
    } else if (!strcasecmp(op, "allchannels") || !strcasecmp(op, "&*")) {
        selector->flags |= SELECTOR_FLAG_ALLCHANNELS;
        listEmpty(selector->channels);
    } else if (!strcasecmp(op, "resetchannels")) {
        selector->flags &= ~SELECTOR_FLAG_ALLCHANNELS;
        listEmpty(selector->channels);
    } else if (!strcasecmp(op, "allcommands") || !strcasecmp(op, "+@all")) {
        memset(selector->allowed_commands, 255, sizeof(selector->allowed_commands));
        selector->flags |= SELECTOR_FLAG_ALLCOMMANDS;
        sdsclear(selector->command_rules);
        ACLResetFirstArgs(selector);
    } else if (!strcasecmp(op, "nocommands") || !strcasecmp(op, "-@all")) {
        memset(selector->allowed_commands, 0, sizeof(selector->allowed_commands));
        selector->flags &= ~SELECTOR_FLAG_ALLCOMMANDS;
        sdsclear(selector->command_rules);
        ACLResetFirstArgs(selector);
    } else if (op[0] == '~' || op[0] == '%') {
        if (selector->flags & SELECTOR_FLAG_ALLKEYS) {
            errno = EEXIST;
            return C_ERR;
        }
        int flags = 0;
        size_t offset = 1;
        if (op[0] == '%') {
            for (; offset < oplen; offset++) {
                if (toupper(op[offset]) == 'R' && !(flags & ACL_READ_PERMISSION)) {
                    flags |= ACL_READ_PERMISSION;
                } else if (toupper(op[offset]) == 'W' && !(flags & ACL_WRITE_PERMISSION)) {
                    flags |= ACL_WRITE_PERMISSION;
                } else if (op[offset] == '~' && flags) {
                    offset++;
                    break;
                } else {
                    errno = EINVAL;
                    return C_ERR;
                }
            }
        } else {
            flags = ACL_ALL_PERMISSION;
        }

        if (ACLStringHasSpaces(op + offset, oplen - offset)) {
            errno = EINVAL;
            return C_ERR;
        }
        keyPattern *newpat = ACLKeyPatternCreate(sdsnewlen(op + offset, oplen - offset), flags);
        listNode *ln = listSearchKey(selector->patterns, newpat);
        /* Avoid re-adding the same key pattern multiple times. */
        if (ln == NULL) {
            listAddNodeTail(selector->patterns, newpat);
        } else {
            ((keyPattern *)listNodeValue(ln))->flags |= flags;
            ACLKeyPatternFree(newpat);
        }
        selector->flags &= ~SELECTOR_FLAG_ALLKEYS;
    } else if (op[0] == '&') {
        if (selector->flags & SELECTOR_FLAG_ALLCHANNELS) {
            errno = EISDIR;
            return C_ERR;
        }
        if (ACLStringHasSpaces(op + 1, oplen - 1)) {
            errno = EINVAL;
            return C_ERR;
        }
        sds newpat = sdsnewlen(op + 1, oplen - 1);
        listNode *ln = listSearchKey(selector->channels, newpat);
        /* Avoid re-adding the same channel pattern multiple times. */
        if (ln == NULL)
            listAddNodeTail(selector->channels, newpat);
        else
            sdsfree(newpat);
        selector->flags &= ~SELECTOR_FLAG_ALLCHANNELS;
    } else if (op[0] == '+' && op[1] != '@') {
        if (strrchr(op, '|') == NULL) {
            struct serverCommand *cmd = ACLLookupCommand(op + 1);
            if (cmd == NULL) {
                errno = ENOENT;
                return C_ERR;
            }
            ACLChangeSelectorPerm(selector, cmd, 1);
            ACLUpdateCommandRules(selector, cmd->fullname, 1);
        } else {
            /* Split the command and subcommand parts. */
            char *copy = zstrdup(op + 1);
            char *sub = strrchr(copy, '|');
            sub[0] = '\0';
            sub++;

            struct serverCommand *cmd = ACLLookupCommand(copy);

            /* Check if the command exists. We can't check the
             * first-arg to see if it is valid. */
            if (cmd == NULL) {
                zfree(copy);
                errno = ENOENT;
                return C_ERR;
            }

            /* We do not support allowing first-arg of a subcommand */
            if (cmd->parent) {
                zfree(copy);
                errno = ECHILD;
                return C_ERR;
            }

            /* The subcommand cannot be empty, so things like DEBUG|
             * are syntax errors of course. */
            if (strlen(sub) == 0) {
                zfree(copy);
                errno = EINVAL;
                return C_ERR;
            }

            if (cmd->subcommands_set) {
                /* If user is trying to allow a valid subcommand we can just add its unique ID */
                cmd = ACLLookupCommand(op + 1);
                if (cmd == NULL) {
                    zfree(copy);
                    errno = ENOENT;
                    return C_ERR;
                }
                ACLChangeSelectorPerm(selector, cmd, 1);
            } else {
                /* If user is trying to use the ACL mech to block SELECT except SELECT 0 or
                 * block DEBUG except DEBUG OBJECT (DEBUG subcommands are not considered
                 * subcommands for now) we use the allowed_firstargs mechanism. */

                /* Add the first-arg to the list of valid ones. */
                serverLog(LL_WARNING,
                          "Deprecation warning: Allowing a first arg of an otherwise "
                          "blocked command is a misuse of ACL and may get disabled "
                          "in the future (offender: +%s)",
                          op + 1);
                ACLAddAllowedFirstArg(selector, cmd->id, sub);
            }
            ACLUpdateCommandRules(selector, op + 1, 1);
            zfree(copy);
        }
    } else if (op[0] == '-' && op[1] != '@') {
        struct serverCommand *cmd = ACLLookupCommand(op + 1);
        if (cmd == NULL) {
            errno = ENOENT;
            return C_ERR;
        }
        ACLChangeSelectorPerm(selector, cmd, 0);
        ACLUpdateCommandRules(selector, cmd->fullname, 0);
    } else if ((op[0] == '+' || op[0] == '-') && op[1] == '@') {
        int bitval = op[0] == '+' ? 1 : 0;
        if (ACLSetSelectorCategory(selector, op + 1, bitval) == C_ERR) {
            errno = ENOENT;
            return C_ERR;
        }
    } else {
        errno = EINVAL;
        return C_ERR;
    }
    return C_OK;
}

/* Set user properties according to the string "op". The following
 * is a description of what different strings will do:
 *
 * on           Enable the user: it is possible to authenticate as this user.
 * off          Disable the user: it's no longer possible to authenticate
 *              with this user, however the already authenticated connections
 *              will still work.
 * skip-sanitize-payload    RESTORE dump-payload sanitization is skipped.
 * sanitize-payload         RESTORE dump-payload is sanitized (default).
 * ><password>  Add this password to the list of valid password for the user.
 *              For example >mypass will add "mypass" to the list.
 *              This directive clears the "nopass" flag (see later).
 * #<hash>      Add this password hash to the list of valid hashes for
 *              the user. This is useful if you have previously computed
 *              the hash, and don't want to store it in plaintext.
 *              This directive clears the "nopass" flag (see later).
 * <<password>  Remove this password from the list of valid passwords.
 * !<hash>      Remove this hashed password from the list of valid passwords.
 *              This is useful when you want to remove a password just by
 *              hash without knowing its plaintext version at all.
 * nopass       All the set passwords of the user are removed, and the user
 *              is flagged as requiring no password: it means that every
 *              password will work against this user. If this directive is
 *              used for the default user, every new connection will be
 *              immediately authenticated with the default user without
 *              any explicit AUTH command required. Note that the "resetpass"
 *              directive will clear this condition.
 * resetpass    Flush the list of allowed passwords. Moreover removes the
 *              "nopass" status. After "resetpass" the user has no associated
 *              passwords and there is no way to authenticate without adding
 *              some password (or setting it as "nopass" later).
 * reset        Performs the following actions: resetpass, resetkeys, resetchannels,
 *              allchannels (if acl-pubsub-default is set), off, clearselectors, -@all.
 *              The user returns to the same state it has immediately after its creation.
 * (<options>)  Create a new selector with the options specified within the
 *              parentheses and attach it to the user. Each option should be
 *              space separated. The first character must be ( and the last
 *              character must be ).
 * clearselectors          Remove all of the currently attached selectors.
 *                         Note this does not change the "root" user permissions,
 *                         which are the permissions directly applied onto the
 *                         user (outside the parentheses).
 *
 * Selector options can also be specified by this function, in which case
 * they update the root selector for the user.
 *
 * The 'op' string must be null terminated. The 'oplen' argument should
 * specify the length of the 'op' string in case the caller requires to pass
 * binary data (for instance the >password form may use a binary password).
 * Otherwise the field can be set to -1 and the function will use strlen()
 * to determine the length.
 *
 * The function returns C_OK if the action to perform was understood because
 * the 'op' string made sense. Otherwise C_ERR is returned if the operation
 * is unknown or has some syntax error.
 *
 * When an error is returned, errno is set to the following values:
 *
 * EINVAL: The specified opcode is not understood or the key/channel pattern is
 *         invalid (contains non allowed characters).
 * ENOENT: The command name or command category provided with + or - is not
 *         known.
 * EEXIST: You are adding a key pattern after "*" was already added. This is
 *         almost surely an error on the user side.
 * EISDIR: You are adding a channel pattern after "*" was already added. This is
 *         almost surely an error on the user side.
 * ENODEV: The password you are trying to remove from the user does not exist.
 * EBADMSG: The hash you are trying to add is not a valid hash.
 * ECHILD: Attempt to allow a specific first argument of a subcommand
 */
int ACLSetUser(user *u, const char *op, ssize_t oplen) {
    /* as we are changing the ACL, the old generated string is now invalid */
    if (u->acl_string) {
        decrRefCount(u->acl_string);
        u->acl_string = NULL;
    }

    if (oplen == -1) oplen = strlen(op);
    if (oplen == 0) return C_OK; /* Empty string is a no-operation. */
    if (!strcasecmp(op, "on")) {
        u->flags |= USER_FLAG_ENABLED;
        u->flags &= ~USER_FLAG_DISABLED;
    } else if (!strcasecmp(op, "off")) {
        u->flags |= USER_FLAG_DISABLED;
        u->flags &= ~USER_FLAG_ENABLED;
    } else if (!strcasecmp(op, "skip-sanitize-payload")) {
        u->flags |= USER_FLAG_SANITIZE_PAYLOAD_SKIP;
        u->flags &= ~USER_FLAG_SANITIZE_PAYLOAD;
    } else if (!strcasecmp(op, "sanitize-payload")) {
        u->flags &= ~USER_FLAG_SANITIZE_PAYLOAD_SKIP;
        u->flags |= USER_FLAG_SANITIZE_PAYLOAD;
    } else if (!strcasecmp(op, "nopass")) {
        u->flags |= USER_FLAG_NOPASS;
        listEmpty(u->passwords);
    } else if (!strcasecmp(op, "resetpass")) {
        u->flags &= ~USER_FLAG_NOPASS;
        listEmpty(u->passwords);
    } else if (op[0] == '>' || op[0] == '#') {
        sds newpass;
        if (op[0] == '>') {
            newpass = ACLHashPassword((unsigned char *)op + 1, oplen - 1);
        } else {
            if (ACLCheckPasswordHash((unsigned char *)op + 1, oplen - 1) == C_ERR) {
                errno = EBADMSG;
                return C_ERR;
            }
            newpass = sdsnewlen(op + 1, oplen - 1);
        }

        listNode *ln = listSearchKey(u->passwords, newpass);
        /* Avoid re-adding the same password multiple times. */
        if (ln == NULL)
            listAddNodeTail(u->passwords, newpass);
        else
            sdsfree(newpass);
        u->flags &= ~USER_FLAG_NOPASS;
    } else if (op[0] == '<' || op[0] == '!') {
        sds delpass;
        if (op[0] == '<') {
            delpass = ACLHashPassword((unsigned char *)op + 1, oplen - 1);
        } else {
            if (ACLCheckPasswordHash((unsigned char *)op + 1, oplen - 1) == C_ERR) {
                errno = EBADMSG;
                return C_ERR;
            }
            delpass = sdsnewlen(op + 1, oplen - 1);
        }
        listNode *ln = listSearchKey(u->passwords, delpass);
        sdsfree(delpass);
        if (ln) {
            listDelNode(u->passwords, ln);
        } else {
            errno = ENODEV;
            return C_ERR;
        }
    } else if (op[0] == '(' && op[oplen - 1] == ')') {
        aclSelector *selector = aclCreateSelectorFromOpSet(op, oplen);
        if (!selector) {
            /* No errorno set, propagate it from interior error. */
            return C_ERR;
        }
        listAddNodeTail(u->selectors, selector);
        return C_OK;
    } else if (!strcasecmp(op, "clearselectors")) {
        listIter li;
        listNode *ln;
        listRewind(u->selectors, &li);
        /* There has to be a root selector */
        serverAssert(listNext(&li));
        while ((ln = listNext(&li))) {
            listDelNode(u->selectors, ln);
        }
        return C_OK;
    } else if (!strcasecmp(op, "reset")) {
        serverAssert(ACLSetUser(u, "resetpass", -1) == C_OK);
        serverAssert(ACLSetUser(u, "resetkeys", -1) == C_OK);
        serverAssert(ACLSetUser(u, "resetchannels", -1) == C_OK);
        if (server.acl_pubsub_default & SELECTOR_FLAG_ALLCHANNELS)
            serverAssert(ACLSetUser(u, "allchannels", -1) == C_OK);
        serverAssert(ACLSetUser(u, "off", -1) == C_OK);
        serverAssert(ACLSetUser(u, "sanitize-payload", -1) == C_OK);
        serverAssert(ACLSetUser(u, "clearselectors", -1) == C_OK);
        serverAssert(ACLSetUser(u, "-@all", -1) == C_OK);
    } else {
        aclSelector *selector = ACLUserGetRootSelector(u);
        if (ACLSetSelector(selector, op, oplen) == C_ERR) {
            return C_ERR;
        }
    }
    return C_OK;
}

/* Return a description of the error that occurred in ACLSetUser() according to
 * the errno value set by the function on error. */
const char *ACLSetUserStringError(void) {
    const char *errmsg = "Wrong format";
    if (errno == ENOENT)
        errmsg = "Unknown command or category name in ACL";
    else if (errno == EINVAL)
        errmsg = "Syntax error";
    else if (errno == EEXIST)
        errmsg = "Adding a pattern after the * pattern (or the "
                 "'allkeys' flag) is not valid and does not have any "
                 "effect. Try 'resetkeys' to start with an empty "
                 "list of patterns";
    else if (errno == EISDIR)
        errmsg = "Adding a pattern after the * pattern (or the "
                 "'allchannels' flag) is not valid and does not have any "
                 "effect. Try 'resetchannels' to start with an empty "
                 "list of channels";
    else if (errno == ENODEV)
        errmsg = "The password you are trying to remove from the user does "
                 "not exist";
    else if (errno == EBADMSG)
        errmsg = "The password hash must be exactly 64 characters and contain "
                 "only lowercase hexadecimal characters";
    else if (errno == EALREADY)
        errmsg = "Duplicate user found. A user can only be defined once in "
                 "config files";
    else if (errno == ECHILD)
        errmsg = "Allowing first-arg of a subcommand is not supported";
    return errmsg;
}

/* Create the default user, this has special permissions. */
user *ACLCreateDefaultUser(void) {
    user *new = ACLCreateUser("default", 7);
    ACLSetUser(new, "+@all", -1);
    ACLSetUser(new, "~*", -1);
    ACLSetUser(new, "&*", -1);
    ACLSetUser(new, "on", -1);
    ACLSetUser(new, "nopass", -1);
    return new;
}

/* Initialization of the ACL subsystem. */
void ACLInit(void) {
    Users = raxNew();
    UsersToLoad = listCreate();
    ACLInitCommandCategories();
    listSetMatchMethod(UsersToLoad, ACLListMatchLoadedUser);
    ACLLog = listCreate();
    DefaultUser = ACLCreateDefaultUser();
}

/* Check the username and password pair and return C_OK if they are valid,
 * otherwise C_ERR is returned and errno is set to:
 *
 *  EINVAL: if the username-password do not match.
 *  ENOENT: if the specified user does not exist at all.
 */
int ACLCheckUserCredentials(robj *username, robj *password) {
    user *u = ACLGetUserByName(username->ptr, sdslen(username->ptr));
    if (u == NULL) {
        errno = ENOENT;
        return C_ERR;
    }

    /* Disabled users can't login. */
    if (u->flags & USER_FLAG_DISABLED) {
        errno = EINVAL;
        return C_ERR;
    }

    /* If the user is configured to don't require any password, we
     * are already fine here. */
    if (u->flags & USER_FLAG_NOPASS) return C_OK;

    /* Check all the user passwords for at least one to match. */
    listIter li;
    listNode *ln;
    listRewind(u->passwords, &li);
    sds hashed = ACLHashPassword(password->ptr, sdslen(password->ptr));
    while ((ln = listNext(&li))) {
        sds thispass = listNodeValue(ln);
        if (!time_independent_strcmp(hashed, thispass, HASH_PASSWORD_LEN)) {
            sdsfree(hashed);
            return C_OK;
        }
    }
    sdsfree(hashed);

    /* If we reached this point, no password matched. */
    errno = EINVAL;
    return C_ERR;
}

/* If `err` is provided, this is added as an error reply to the client.
 * Otherwise, the standard Auth error is added as a reply. */
void addAuthErrReply(client *c, robj *err) {
    if (clientHasPendingReplies(c)) return;
    if (!err) {
        addReplyError(c, "-WRONGPASS invalid username-password pair or user is disabled.");
        return;
    }
    addReplyError(c, err->ptr);
}

/* This is like ACLCheckUserCredentials(), however if the user/pass
 * are correct, the connection is put in authenticated state and the
 * connection user reference is populated.
 *
 * The return value is AUTH_OK on success (valid username / password pair) & AUTH_ERR otherwise. */
int checkPasswordBasedAuth(client *c, robj *username, robj *password) {
    if (ACLCheckUserCredentials(username, password) == C_OK) {
        c->flag.authenticated = 1;
        c->user = ACLGetUserByName(username->ptr, sdslen(username->ptr));
        moduleNotifyUserChanged(c);
        return AUTH_OK;
    } else {
        addACLLogEntry(c, ACL_DENIED_AUTH, (c->flag.multi) ? ACL_LOG_CTX_MULTI : ACL_LOG_CTX_TOPLEVEL, 0, username->ptr,
                       NULL);
        return AUTH_ERR;
    }
}

/* Attempt authenticating the user - first through module based authentication,
 * and then, if needed, with normal password based authentication.
 * Returns one of the following codes:
 * AUTH_OK - Indicates that authentication succeeded.
 * AUTH_ERR - Indicates that authentication failed.
 * AUTH_BLOCKED - Indicates module authentication is in progress through a blocking implementation.
 */
int ACLAuthenticateUser(client *c, robj *username, robj *password, robj **err) {
    int result = checkModuleAuthentication(c, username, password, err);
    /* If authentication was not handled by any Module, attempt normal password based auth. */
    if (result == AUTH_NOT_HANDLED) {
        result = checkPasswordBasedAuth(c, username, password);
    }
    return result;
}

/* For ACL purposes, every user has a bitmap with the commands that such
 * user is allowed to execute. In order to populate the bitmap, every command
 * should have an assigned ID (that is used to index the bitmap). This function
 * creates such an ID: it uses sequential IDs, reusing the same ID for the same
 * command name, so that a command retains the same ID in case of modules that
 * are unloaded and later reloaded.
 *
 * The function does not take ownership of the 'cmdname' SDS string.
 * */
unsigned long ACLGetCommandID(sds cmdname) {
    sds lowername = sdsdup(cmdname);
    sdstolower(lowername);
    if (commandId == NULL) commandId = raxNew();
    void *id;
    if (raxFind(commandId, (unsigned char *)lowername, sdslen(lowername), &id)) {
        sdsfree(lowername);
        return (unsigned long)id;
    }
    raxInsert(commandId, (unsigned char *)lowername, strlen(lowername), (void *)nextid, NULL);
    sdsfree(lowername);
    unsigned long thisid = nextid;
    nextid++;

    /* We never assign the last bit in the user commands bitmap structure,
     * this way we can later check if this bit is set, understanding if the
     * current ACL for the user was created starting with a +@all to add all
     * the possible commands and just subtracting other single commands or
     * categories, or if, instead, the ACL was created just adding commands
     * and command categories from scratch, not allowing future commands by
     * default (loaded via modules). This is useful when rewriting the ACLs
     * with ACL SAVE. */
    if (nextid == USER_COMMAND_BITS_COUNT - 1) nextid++;
    return thisid;
}

/* Clear command id table and reset nextid to 0. */
void ACLClearCommandID(void) {
    if (commandId) raxFree(commandId);
    commandId = NULL;
    nextid = 0;
}

/* Return an username by its name, or NULL if the user does not exist. */
user *ACLGetUserByName(const char *name, size_t namelen) {
    void *myuser = NULL;
    raxFind(Users, (unsigned char *)name, namelen, &myuser);
    return myuser;
}

/* =============================================================================
 * ACL permission checks
 * ==========================================================================*/

/* Check if the key can be accessed by the selector.
 *
 * If the selector can access the key, ACL_OK is returned, otherwise
 * ACL_DENIED_KEY is returned. */
static int ACLSelectorCheckKey(aclSelector *selector, const char *key, int keylen, int keyspec_flags) {
    /* The selector can access any key */
    if (selector->flags & SELECTOR_FLAG_ALLKEYS) return ACL_OK;

    listIter li;
    listNode *ln;
    listRewind(selector->patterns, &li);

    int key_flags = 0;
    if (keyspec_flags & CMD_KEY_ACCESS) key_flags |= ACL_READ_PERMISSION;
    if (keyspec_flags & CMD_KEY_INSERT) key_flags |= ACL_WRITE_PERMISSION;
    if (keyspec_flags & CMD_KEY_DELETE) key_flags |= ACL_WRITE_PERMISSION;
    if (keyspec_flags & CMD_KEY_UPDATE) key_flags |= ACL_WRITE_PERMISSION;

    /* Test this key against every pattern. */
    while ((ln = listNext(&li))) {
        keyPattern *pattern = listNodeValue(ln);
        if ((pattern->flags & key_flags) != key_flags) continue;
        size_t plen = sdslen(pattern->pattern);
        if (stringmatchlen(pattern->pattern, plen, key, keylen, 0)) return ACL_OK;
    }
    return ACL_DENIED_KEY;
}

/* Checks if the provided selector selector has access specified in flags
 * to all keys in the keyspace. For example, CMD_KEY_READ access requires either
 * '%R~*', '~*', or allkeys to be granted to the selector. Returns 1 if all
 * the access flags are satisfied with this selector or 0 otherwise.
 */
static int ACLSelectorHasUnrestrictedKeyAccess(aclSelector *selector, int flags) {
    /* The selector can access any key */
    if (selector->flags & SELECTOR_FLAG_ALLKEYS) return 1;

    listIter li;
    listNode *ln;
    listRewind(selector->patterns, &li);

    int access_flags = 0;
    if (flags & CMD_KEY_ACCESS) access_flags |= ACL_READ_PERMISSION;
    if (flags & CMD_KEY_INSERT) access_flags |= ACL_WRITE_PERMISSION;
    if (flags & CMD_KEY_DELETE) access_flags |= ACL_WRITE_PERMISSION;
    if (flags & CMD_KEY_UPDATE) access_flags |= ACL_WRITE_PERMISSION;

    /* Test this key against every pattern. */
    while ((ln = listNext(&li))) {
        keyPattern *pattern = listNodeValue(ln);
        if ((pattern->flags & access_flags) != access_flags) continue;
        if (!strcmp(pattern->pattern, "*")) {
            return 1;
        }
    }
    return 0;
}

/* Checks a channel against a provided list of channels. The is_pattern
 * argument should only be used when subscribing (not when publishing)
 * and controls whether the input channel is evaluated as a channel pattern
 * (like in PSUBSCRIBE) or a plain channel name (like in SUBSCRIBE).
 *
 * Note that a plain channel name like in PUBLISH or SUBSCRIBE can be
 * matched against ACL channel patterns, but the pattern provided in PSUBSCRIBE
 * can only be matched as a literal against an ACL pattern (using plain string compare). */
static int ACLCheckChannelAgainstList(list *reference, const char *channel, int channellen, int is_pattern) {
    listIter li;
    listNode *ln;

    listRewind(reference, &li);
    while ((ln = listNext(&li))) {
        sds pattern = listNodeValue(ln);
        size_t plen = sdslen(pattern);
        /* Channel patterns are matched literally against the channels in
         * the list. Regular channels perform pattern matching. */
        if ((is_pattern && !strcmp(pattern, channel)) ||
            (!is_pattern && stringmatchlen(pattern, plen, channel, channellen, 0))) {
            return ACL_OK;
        }
    }
    return ACL_DENIED_CHANNEL;
}

/* To prevent duplicate calls to getKeysResult, a cache is maintained
 * in between calls to the various selectors. */
typedef struct {
    int keys_init;
    getKeysResult keys;
} aclKeyResultCache;

void initACLKeyResultCache(aclKeyResultCache *cache) {
    cache->keys_init = 0;
}

void cleanupACLKeyResultCache(aclKeyResultCache *cache) {
    if (cache->keys_init) getKeysFreeResult(&(cache->keys));
}

/* Check if the command is ready to be executed according to the
 * ACLs associated with the specified selector.
 *
 * If the selector can execute the command ACL_OK is returned, otherwise
 * ACL_DENIED_CMD, ACL_DENIED_KEY, or ACL_DENIED_CHANNEL is returned: the first in case the
 * command cannot be executed because the selector is not allowed to run such
 * command, the second and third if the command is denied because the selector is trying
 * to access a key or channel that are not among the specified patterns. */
static int ACLSelectorCheckCmd(aclSelector *selector,
                               struct serverCommand *cmd,
                               robj **argv,
                               int argc,
                               int *keyidxptr,
                               aclKeyResultCache *cache) {
    uint64_t id = cmd->id;
    int ret;
    if (!(selector->flags & SELECTOR_FLAG_ALLCOMMANDS) && !(cmd->flags & CMD_NO_AUTH)) {
        /* If the bit is not set we have to check further, in case the
         * command is allowed just with that specific first argument. */
        if (ACLGetSelectorCommandBit(selector, id) == 0) {
            /* Check if the first argument matches. */
            if (argc < 2 || selector->allowed_firstargs == NULL || selector->allowed_firstargs[id] == NULL) {
                return ACL_DENIED_CMD;
            }

            long subid = 0;
            while (1) {
                if (selector->allowed_firstargs[id][subid] == NULL) return ACL_DENIED_CMD;
                int idx = cmd->parent ? 2 : 1;
                if (!strcasecmp(argv[idx]->ptr, selector->allowed_firstargs[id][subid]))
                    break; /* First argument match found. Stop here. */
                subid++;
            }
        }
    }

    /* Check if the user can execute commands explicitly touching the keys
     * mentioned in the command arguments. */
    if (!(selector->flags & SELECTOR_FLAG_ALLKEYS) && doesCommandHaveKeys(cmd)) {
        if (!(cache->keys_init)) {
            initGetKeysResult(&(cache->keys));
            getKeysFromCommandWithSpecs(cmd, argv, argc, GET_KEYSPEC_DEFAULT, &(cache->keys));
            cache->keys_init = 1;
        }
        getKeysResult *result = &(cache->keys);
        keyReference *resultidx = result->keys;
        for (int j = 0; j < result->numkeys; j++) {
            int idx = resultidx[j].pos;
            ret = ACLSelectorCheckKey(selector, argv[idx]->ptr, sdslen(argv[idx]->ptr), resultidx[j].flags);
            if (ret != ACL_OK) {
                if (keyidxptr) *keyidxptr = resultidx[j].pos;
                return ret;
            }
        }
    }

    /* Check if the user can execute commands explicitly touching the channels
     * mentioned in the command arguments */
    const int channel_flags = CMD_CHANNEL_PUBLISH | CMD_CHANNEL_SUBSCRIBE;
    if (!(selector->flags & SELECTOR_FLAG_ALLCHANNELS) && doesCommandHaveChannelsWithFlags(cmd, channel_flags)) {
        getKeysResult channels;
        initGetKeysResult(&channels);
        getChannelsFromCommand(cmd, argv, argc, &channels);
        keyReference *channelref = channels.keys;
        for (int j = 0; j < channels.numkeys; j++) {
            int idx = channelref[j].pos;
            if (!(channelref[j].flags & channel_flags)) continue;
            int is_pattern = channelref[j].flags & CMD_CHANNEL_PATTERN;
            int ret =
                ACLCheckChannelAgainstList(selector->channels, argv[idx]->ptr, sdslen(argv[idx]->ptr), is_pattern);
            if (ret != ACL_OK) {
                if (keyidxptr) *keyidxptr = channelref[j].pos;
                getKeysFreeResult(&channels);
                return ret;
            }
        }
        getKeysFreeResult(&channels);
    }
    return ACL_OK;
}

/* Check if the key can be accessed by the client according to
 * the ACLs associated with the specified user according to the
 * keyspec access flags.
 *
 * If the user can access the key, ACL_OK is returned, otherwise
 * ACL_DENIED_KEY is returned. */
int ACLUserCheckKeyPerm(user *u, const char *key, int keylen, int flags) {
    listIter li;
    listNode *ln;

    /* If there is no associated user, the connection can run anything. */
    if (u == NULL) return ACL_OK;

    /* Check all of the selectors */
    listRewind(u->selectors, &li);
    while ((ln = listNext(&li))) {
        aclSelector *s = (aclSelector *)listNodeValue(ln);
        if (ACLSelectorCheckKey(s, key, keylen, flags) == ACL_OK) {
            return ACL_OK;
        }
    }
    return ACL_DENIED_KEY;
}

/* Checks if the user can execute the given command with the added restriction
 * it must also have the access specified in flags to any key in the key space.
 * For example, CMD_KEY_READ access requires either '%R~*', '~*', or allkeys to be
 * granted in addition to the access required by the command. Returns 1
 * if the user has access or 0 otherwise.
 */
int ACLUserCheckCmdWithUnrestrictedKeyAccess(user *u, struct serverCommand *cmd, robj **argv, int argc, int flags) {
    listIter li;
    listNode *ln;
    int local_idxptr;

    /* If there is no associated user, the connection can run anything. */
    if (u == NULL) return 1;

    /* For multiple selectors, we cache the key result in between selector
     * calls to prevent duplicate lookups. */
    aclKeyResultCache cache;
    initACLKeyResultCache(&cache);

    /* Check each selector sequentially */
    listRewind(u->selectors, &li);
    while ((ln = listNext(&li))) {
        aclSelector *s = (aclSelector *)listNodeValue(ln);
        int acl_retval = ACLSelectorCheckCmd(s, cmd, argv, argc, &local_idxptr, &cache);
        if (acl_retval == ACL_OK && ACLSelectorHasUnrestrictedKeyAccess(s, flags)) {
            cleanupACLKeyResultCache(&cache);
            return 1;
        }
    }
    cleanupACLKeyResultCache(&cache);
    return 0;
}

/* Check if the channel can be accessed by the client according to
 * the ACLs associated with the specified user.
 *
 * If the user can access the key, ACL_OK is returned, otherwise
 * ACL_DENIED_CHANNEL is returned. */
int ACLUserCheckChannelPerm(user *u, sds channel, int is_pattern) {
    listIter li;
    listNode *ln;

    /* If there is no associated user, the connection can run anything. */
    if (u == NULL) return ACL_OK;

    /* Check all of the selectors */
    listRewind(u->selectors, &li);
    while ((ln = listNext(&li))) {
        aclSelector *s = (aclSelector *)listNodeValue(ln);
        /* The selector can run any keys */
        if (s->flags & SELECTOR_FLAG_ALLCHANNELS) return ACL_OK;

        /* Otherwise, loop over the selectors list and check each channel */
        if (ACLCheckChannelAgainstList(s->channels, channel, sdslen(channel), is_pattern) == ACL_OK) {
            return ACL_OK;
        }
    }
    return ACL_DENIED_CHANNEL;
}

/* Lower level API that checks if a specified user is able to execute a given command.
 *
 * If the command fails an ACL check, idxptr will be to set to the first argv entry that
 * causes the failure, either 0 if the command itself fails or the idx of the key/channel
 * that causes the failure */
int ACLCheckAllUserCommandPerm(user *u, struct serverCommand *cmd, robj **argv, int argc, int *idxptr) {
    listIter li;
    listNode *ln;

    /* If there is no associated user, the connection can run anything. */
    if (u == NULL) return ACL_OK;

    /* We have to pick a single error to log, the logic for picking is as follows:
     * 1) If no selector can execute the command, return the command.
     * 2) Return the last key or channel that no selector could match. */
    int relevant_error = ACL_DENIED_CMD;
    int local_idxptr = 0, last_idx = 0;

    /* For multiple selectors, we cache the key result in between selector
     * calls to prevent duplicate lookups. */
    aclKeyResultCache cache;
    initACLKeyResultCache(&cache);

    /* Check each selector sequentially */
    listRewind(u->selectors, &li);
    while ((ln = listNext(&li))) {
        aclSelector *s = (aclSelector *)listNodeValue(ln);
        int acl_retval = ACLSelectorCheckCmd(s, cmd, argv, argc, &local_idxptr, &cache);
        if (acl_retval == ACL_OK) {
            cleanupACLKeyResultCache(&cache);
            return ACL_OK;
        }
        if (acl_retval > relevant_error || (acl_retval == relevant_error && local_idxptr > last_idx)) {
            relevant_error = acl_retval;
            last_idx = local_idxptr;
        }
    }

    *idxptr = last_idx;
    cleanupACLKeyResultCache(&cache);
    return relevant_error;
}

/* High level API for checking if a client can execute the queued up command */
int ACLCheckAllPerm(client *c, int *idxptr) {
    return ACLCheckAllUserCommandPerm(c->user, c->cmd, c->argv, c->argc, idxptr);
}

/* If 'new' can access all channels 'original' could then return NULL;
   Otherwise return a list of channels that the new user can access */
list *getUpcomingChannelList(user *new, user *original) {
    listIter li, lpi;
    listNode *ln, *lpn;

    /* Optimization: we check if any selector has all channel permissions. */
    listRewind(new->selectors, &li);
    while ((ln = listNext(&li))) {
        aclSelector *s = (aclSelector *)listNodeValue(ln);
        if (s->flags & SELECTOR_FLAG_ALLCHANNELS) return NULL;
    }

    /* Next, check if the new list of channels
     * is a strict superset of the original. This is done by
     * created an "upcoming" list of all channels that are in
     * the new user and checking each of the existing channels
     * against it.  */
    list *upcoming = listCreate();
    listRewind(new->selectors, &li);
    while ((ln = listNext(&li))) {
        aclSelector *s = (aclSelector *)listNodeValue(ln);
        listRewind(s->channels, &lpi);
        while ((lpn = listNext(&lpi))) {
            listAddNodeTail(upcoming, listNodeValue(lpn));
        }
    }

    int match = 1;
    listRewind(original->selectors, &li);
    while ((ln = listNext(&li)) && match) {
        aclSelector *s = (aclSelector *)listNodeValue(ln);
        /* If any of the original selectors has the all-channels permission, but
         * the new ones don't (this is checked earlier in this function), then the
         * new list is not a strict superset of the original.  */
        if (s->flags & SELECTOR_FLAG_ALLCHANNELS) {
            match = 0;
            break;
        }
        listRewind(s->channels, &lpi);
        while ((lpn = listNext(&lpi)) && match) {
            if (!listSearchKey(upcoming, listNodeValue(lpn))) {
                match = 0;
                break;
            }
        }
    }

    if (match) {
        /* All channels were matched, no need to kill clients. */
        listRelease(upcoming);
        return NULL;
    }

    return upcoming;
}

/* Check if the client should be killed because it is subscribed to channels that were
 * permitted in the past, are not in the `upcoming` channel list. */
int ACLShouldKillPubsubClient(client *c, list *upcoming) {
    robj *o;
    int kill = 0;

    if (getClientType(c) == CLIENT_TYPE_PUBSUB) {
        /* Check for pattern violations. */
        dictIterator *di = dictGetIterator(c->pubsub_patterns);
        dictEntry *de;
        while (!kill && ((de = dictNext(di)) != NULL)) {
            o = dictGetKey(de);
            int res = ACLCheckChannelAgainstList(upcoming, o->ptr, sdslen(o->ptr), 1);
            kill = (res == ACL_DENIED_CHANNEL);
        }
        dictReleaseIterator(di);

        /* Check for channel violations. */
        if (!kill) {
            /* Check for global channels violation. */
            di = dictGetIterator(c->pubsub_channels);

            while (!kill && ((de = dictNext(di)) != NULL)) {
                o = dictGetKey(de);
                int res = ACLCheckChannelAgainstList(upcoming, o->ptr, sdslen(o->ptr), 0);
                kill = (res == ACL_DENIED_CHANNEL);
            }
            dictReleaseIterator(di);
        }
        if (!kill) {
            /* Check for shard channels violation. */
            di = dictGetIterator(c->pubsubshard_channels);
            while (!kill && ((de = dictNext(di)) != NULL)) {
                o = dictGetKey(de);
                int res = ACLCheckChannelAgainstList(upcoming, o->ptr, sdslen(o->ptr), 0);
                kill = (res == ACL_DENIED_CHANNEL);
            }
            dictReleaseIterator(di);
        }

        if (kill) {
            return 1;
        }
    }
    return 0;
}

/* Check if the user's existing pub/sub clients violate the ACL pub/sub
 * permissions specified via the upcoming argument, and kill them if so. */
void ACLKillPubsubClientsIfNeeded(user *new, user *original) {
    /* Do nothing if there are no subscribers. */
    if (pubsubTotalSubscriptions() == 0) return;

    list *channels = getUpcomingChannelList(new, original);
    /* If the new user's pubsub permissions are a strict superset of the original, return early. */
    if (!channels) return;

    listIter li;
    listNode *ln;

    /* Permissions have changed, so we need to iterate through all
     * the clients and disconnect those that are no longer valid.
     * Scan all connected clients to find the user's pub/subs. */
    listRewind(server.clients, &li);
    while ((ln = listNext(&li)) != NULL) {
        client *c = listNodeValue(ln);
        if (c->user != original) continue;
        if (ACLShouldKillPubsubClient(c, channels)) freeClient(c);
    }

    listRelease(channels);
}

/* =============================================================================
 * ACL loading / saving functions
 * ==========================================================================*/


/* Selector definitions should be sent as a single argument, however
 * we will be lenient and try to find selector definitions spread
 * across multiple arguments since it makes for a simpler user experience
 * for ACL SETUSER as well as when loading from conf files.
 *
 * This function takes in an array of ACL operators, excluding the username,
 * and merges selector operations that are spread across multiple arguments. The return
 * value is a new SDS array, with length set to the passed in merged_argc. Arguments
 * that are untouched are still duplicated. If there is an unmatched parenthesis, NULL
 * is returned and invalid_idx is set to the argument with the start of the opening
 * parenthesis. */
sds *ACLMergeSelectorArguments(sds *argv, int argc, int *merged_argc, int *invalid_idx) {
    *merged_argc = 0;
    int open_bracket_start = -1;

    sds *acl_args = (sds *)zmalloc(sizeof(sds) * argc);

    sds selector = NULL;
    for (int j = 0; j < argc; j++) {
        char *op = argv[j];

        if (open_bracket_start == -1 && (op[0] == '(' && op[sdslen(op) - 1] != ')')) {
            selector = sdsdup(argv[j]);
            open_bracket_start = j;
            continue;
        }

        if (open_bracket_start != -1) {
            selector = sdscatfmt(selector, " %s", op);
            if (op[sdslen(op) - 1] == ')') {
                open_bracket_start = -1;
                acl_args[*merged_argc] = selector;
                (*merged_argc)++;
            }
            continue;
        }

        acl_args[*merged_argc] = sdsdup(argv[j]);
        (*merged_argc)++;
    }

    if (open_bracket_start != -1) {
        for (int i = 0; i < *merged_argc; i++) sdsfree(acl_args[i]);
        zfree(acl_args);
        sdsfree(selector);
        if (invalid_idx) *invalid_idx = open_bracket_start;
        return NULL;
    }

    return acl_args;
}

/* takes an acl string already split on spaces and adds it to the given user
 * if the user object is NULL, will create a user with the given username
 *
 * Returns an error as an sds string if the ACL string is not parsable
 */
sds ACLStringSetUser(user *u, sds username, sds *argv, int argc) {
    serverAssert(u != NULL || username != NULL);

    sds error = NULL;

    int merged_argc = 0, invalid_idx = 0;
    sds *acl_args = ACLMergeSelectorArguments(argv, argc, &merged_argc, &invalid_idx);

    if (!acl_args) {
        return sdscatfmt(sdsempty(),
                         "Unmatched parenthesis in acl selector starting "
                         "at '%s'.",
                         (char *)argv[invalid_idx]);
    }

    /* Create a temporary user to validate and stage all changes against
     * before applying to an existing user or creating a new user. If all
     * arguments are valid the user parameters will all be applied together.
     * If there are any errors then none of the changes will be applied. */
    user *tempu = ACLCreateUnlinkedUser();
    if (u) {
        ACLCopyUser(tempu, u);
    }

    for (int j = 0; j < merged_argc; j++) {
        if (ACLSetUser(tempu, acl_args[j], (ssize_t)sdslen(acl_args[j])) != C_OK) {
            const char *errmsg = ACLSetUserStringError();
            error = sdscatfmt(sdsempty(), "Error in ACL SETUSER modifier '%s': %s", (char *)acl_args[j], errmsg);
            goto cleanup;
        }
    }

    /* Existing pub/sub clients authenticated with the user may need to be
     * disconnected if (some of) their channel permissions were revoked. */
    if (u) {
        ACLKillPubsubClientsIfNeeded(tempu, u);
    }

    /* Overwrite the user with the temporary user we modified above. */
    if (!u) {
        u = ACLCreateUser(username, sdslen(username));
    }
    serverAssert(u != NULL);

    ACLCopyUser(u, tempu);

cleanup:
    ACLFreeUser(tempu);
    for (int i = 0; i < merged_argc; i++) {
        sdsfree(acl_args[i]);
    }
    zfree(acl_args);

    return error;
}

/* Given an argument vector describing a user in the form:
 *
 *      user <username> ... ACL rules and flags ...
 *
 * this function validates, and if the syntax is valid, appends
 * the user definition to a list for later loading.
 *
 * The rules are tested for validity and if there obvious syntax errors
 * the function returns C_ERR and does nothing, otherwise C_OK is returned
 * and the user is appended to the list.
 *
 * Note that this function cannot stop in case of commands that are not found
 * and, in that case, the error will be emitted later, because certain
 * commands may be defined later once modules are loaded.
 *
 * When an error is detected and C_ERR is returned, the function populates
 * by reference (if not set to NULL) the argc_err argument with the index
 * of the argv vector that caused the error. */
int ACLAppendUserForLoading(sds *argv, int argc, int *argc_err) {
    if (argc < 2 || strcasecmp(argv[0], "user")) {
        if (argc_err) *argc_err = 0;
        return C_ERR;
    }

    if (listSearchKey(UsersToLoad, argv[1])) {
        if (argc_err) *argc_err = 1;
        errno = EALREADY;
        return C_ERR;
    }

    /* Merged selectors before trying to process */
    int merged_argc;
    sds *acl_args = ACLMergeSelectorArguments(argv + 2, argc - 2, &merged_argc, argc_err);

    if (!acl_args) {
        return C_ERR;
    }

    /* Try to apply the user rules in a fake user to see if they
     * are actually valid. */
    user *fakeuser = ACLCreateUnlinkedUser();

    for (int j = 0; j < merged_argc; j++) {
        if (ACLSetUser(fakeuser, acl_args[j], sdslen(acl_args[j])) == C_ERR) {
            if (errno != ENOENT) {
                ACLFreeUser(fakeuser);
                if (argc_err) *argc_err = j;
                for (int i = 0; i < merged_argc; i++) sdsfree(acl_args[i]);
                zfree(acl_args);
                return C_ERR;
            }
        }
    }

    /* Rules look valid, let's append the user to the list. */
    sds *copy = zmalloc(sizeof(sds) * (merged_argc + 2));
    copy[0] = sdsdup(argv[1]);
    for (int j = 0; j < merged_argc; j++) copy[j + 1] = sdsdup(acl_args[j]);
    copy[merged_argc + 1] = NULL;
    listAddNodeTail(UsersToLoad, copy);
    ACLFreeUser(fakeuser);
    for (int i = 0; i < merged_argc; i++) sdsfree(acl_args[i]);
    zfree(acl_args);
    return C_OK;
}

/* This function will load the configured users appended to the server
 * configuration via ACLAppendUserForLoading(). On loading errors it will
 * log an error and return C_ERR, otherwise C_OK will be returned. */
int ACLLoadConfiguredUsers(void) {
    listIter li;
    listNode *ln;
    listRewind(UsersToLoad, &li);
    while ((ln = listNext(&li)) != NULL) {
        sds *aclrules = listNodeValue(ln);
        sds username = aclrules[0];

        if (ACLStringHasSpaces(aclrules[0], sdslen(aclrules[0]))) {
            serverLog(LL_WARNING, "Spaces not allowed in ACL usernames");
            return C_ERR;
        }

        user *u = ACLCreateUser(username, sdslen(username));
        if (!u) {
            /* Only valid duplicate user is the default one. */
            serverAssert(!strcmp(username, "default"));
            u = ACLGetUserByName("default", 7);
            ACLSetUser(u, "reset", -1);
        }

        /* Load every rule defined for this user. */
        for (int j = 1; aclrules[j]; j++) {
            if (ACLSetUser(u, aclrules[j], sdslen(aclrules[j])) != C_OK) {
                const char *errmsg = ACLSetUserStringError();
                serverLog(LL_WARNING,
                          "Error loading ACL rule '%s' for "
                          "the user named '%s': %s",
                          aclrules[j], aclrules[0], errmsg);
                return C_ERR;
            }
        }

        /* Having a disabled user in the configuration may be an error,
         * warn about it without returning any error to the caller. */
        if (u->flags & USER_FLAG_DISABLED) {
            serverLog(LL_NOTICE,
                      "The user '%s' is disabled (there is no "
                      "'on' modifier in the user description). Make "
                      "sure this is not a configuration error.",
                      aclrules[0]);
        }
    }
    return C_OK;
}

/* This function loads the ACL from the specified filename: every line
 * is validated and should be either empty or in the format used to specify
 * users in the valkey.conf or in the ACL file, that is:
 *
 *  user <username> ... rules ...
 *
 * Note that this function considers comments starting with '#' as errors
 * because the ACL file is meant to be rewritten, and comments would be
 * lost after the rewrite. Yet empty lines are allowed to avoid being too
 * strict.
 *
 * One important part of implementing ACL LOAD, that uses this function, is
 * to avoid ending with broken rules if the ACL file is invalid for some
 * reason, so the function will attempt to validate the rules before loading
 * each user. For every line that will be found broken the function will
 * collect an error message.
 *
 * IMPORTANT: If there is at least a single error, nothing will be loaded
 * and the rules will remain exactly as they were.
 *
 * At the end of the process, if no errors were found in the whole file then
 * NULL is returned. Otherwise an SDS string describing in a single line
 * a description of all the issues found is returned. */
sds ACLLoadFromFile(const char *filename) {
    FILE *fp;
    char buf[1024];

    /* Open the ACL file. */
    if ((fp = fopen(filename, "r")) == NULL) {
        sds errors = sdscatprintf(sdsempty(), "Error loading ACLs, opening file '%s': %s", filename, strerror(errno));
        return errors;
    }

    /* Load the whole file as a single string in memory. */
    sds acls = sdsempty();
    while (fgets(buf, sizeof(buf), fp) != NULL) acls = sdscat(acls, buf);
    fclose(fp);

    /* Split the file into lines and attempt to load each line. */
    int totlines;
    sds *lines, errors = sdsempty();
    lines = sdssplitlen(acls, strlen(acls), "\n", 1, &totlines);
    sdsfree(acls);

    /* We do all the loading in a fresh instance of the Users radix tree,
     * so if there are errors loading the ACL file we can rollback to the
     * old version. */
    rax *old_users = Users;
    Users = raxNew();

    /* Load each line of the file. */
    for (int i = 0; i < totlines; i++) {
        sds *argv;
        int argc;
        int linenum = i + 1;

        lines[i] = sdstrim(lines[i], " \t\r\n");

        /* Skip blank lines */
        if (lines[i][0] == '\0') continue;

        /* Split into arguments */
        argv = sdssplitlen(lines[i], sdslen(lines[i]), " ", 1, &argc);
        if (argv == NULL) {
            errors = sdscatprintf(errors, "%s:%d: unbalanced quotes in acl line. ", server.acl_filename, linenum);
            continue;
        }

        /* Skip this line if the resulting command vector is empty. */
        if (argc == 0) {
            sdsfreesplitres(argv, argc);
            continue;
        }

        /* The line should start with the "user" keyword. */
        if (strcmp(argv[0], "user") || argc < 2) {
            errors = sdscatprintf(errors,
                                  "%s:%d should start with user keyword followed "
                                  "by the username. ",
                                  server.acl_filename, linenum);
            sdsfreesplitres(argv, argc);
            continue;
        }

        /* Spaces are not allowed in usernames. */
        if (ACLStringHasSpaces(argv[1], sdslen(argv[1]))) {
            errors = sdscatprintf(errors, "'%s:%d: username '%s' contains invalid characters. ", server.acl_filename,
                                  linenum, argv[1]);
            sdsfreesplitres(argv, argc);
            continue;
        }

        user *u = ACLCreateUser(argv[1], sdslen(argv[1]));

        /* If the user already exists we assume it's an error and abort. */
        if (!u) {
            errors = sdscatprintf(errors, "WARNING: Duplicate user '%s' found on line %d. ", argv[1], linenum);
            sdsfreesplitres(argv, argc);
            continue;
        }

        /* Finally process the options and validate they can
         * be cleanly applied to the user. If any option fails
         * to apply, the other values won't be applied since
         * all the pending changes will get dropped. */
        int merged_argc;
        sds *acl_args = ACLMergeSelectorArguments(argv + 2, argc - 2, &merged_argc, NULL);
        if (!acl_args) {
            errors = sdscatprintf(errors, "%s:%d: Unmatched parenthesis in selector definition.", server.acl_filename,
                                  linenum);
        }

        int syntax_error = 0;
        for (int j = 0; j < merged_argc; j++) {
            acl_args[j] = sdstrim(acl_args[j], "\t\r\n");
            if (ACLSetUser(u, acl_args[j], sdslen(acl_args[j])) != C_OK) {
                const char *errmsg = ACLSetUserStringError();
                if (errno == ENOENT) {
                    /* For missing commands, we print out more information since
                     * it shouldn't contain any sensitive information. */
                    errors = sdscatprintf(errors, "%s:%d: Error in applying operation '%s': %s. ", server.acl_filename,
                                          linenum, acl_args[j], errmsg);
                } else if (syntax_error == 0) {
                    /* For all other errors, only print out the first error encountered
                     * since it might affect future operations. */
                    errors = sdscatprintf(errors, "%s:%d: %s. ", server.acl_filename, linenum, errmsg);
                    syntax_error = 1;
                }
            }
        }

        for (int i = 0; i < merged_argc; i++) sdsfree(acl_args[i]);
        zfree(acl_args);

        /* Apply the rule to the new users set only if so far there
         * are no errors, otherwise it's useless since we are going
         * to discard the new users set anyway. */
        if (sdslen(errors) != 0) {
            sdsfreesplitres(argv, argc);
            continue;
        }

        sdsfreesplitres(argv, argc);
    }

    sdsfreesplitres(lines, totlines);

    /* Check if we found errors and react accordingly. */
    if (sdslen(errors) == 0) {
        /* The default user pointer is referenced in different places: instead
         * of replacing such occurrences it is much simpler to copy the new
         * default user configuration in the old one. */
        user *new_default = ACLGetUserByName("default", 7);
        if (!new_default) {
            new_default = ACLCreateDefaultUser();
        }

        ACLCopyUser(DefaultUser, new_default);
        ACLFreeUser(new_default);
        raxInsert(Users, (unsigned char *)"default", 7, DefaultUser, NULL);
        raxRemove(old_users, (unsigned char *)"default", 7, NULL);

        /* If there are some subscribers, we need to check if we need to drop some clients. */
        rax *user_channels = NULL;
        if (pubsubTotalSubscriptions() > 0) {
            user_channels = raxNew();
        }

        listIter li;
        listNode *ln;

        listRewind(server.clients, &li);
        while ((ln = listNext(&li)) != NULL) {
            client *c = listNodeValue(ln);
            user *original = c->user;
            list *channels = NULL;
            user *new_user = ACLGetUserByName(c->user->name, sdslen(c->user->name));
            if (new_user && user_channels) {
                if (!raxFind(user_channels, (unsigned char *)(new_user->name), sdslen(new_user->name),
                             (void **)&channels)) {
                    channels = getUpcomingChannelList(new_user, original);
                    raxInsert(user_channels, (unsigned char *)(new_user->name), sdslen(new_user->name), channels, NULL);
                }
            }
            /* When the new channel list is NULL, it means the new user's channel list is a superset of the old user's
             * list. */
            if (!new_user || (channels && ACLShouldKillPubsubClient(c, channels))) {
                freeClient(c);
                continue;
            }
            c->user = new_user;
        }

        if (user_channels) raxFreeWithCallback(user_channels, (void (*)(void *))listRelease);
        raxFreeWithCallback(old_users, (void (*)(void *))ACLFreeUser);
        sdsfree(errors);
        return NULL;
    } else {
        raxFreeWithCallback(Users, (void (*)(void *))ACLFreeUser);
        Users = old_users;
        errors =
            sdscat(errors, "WARNING: ACL errors detected, no change to the previously active ACL rules was performed");
        return errors;
    }
}

/* Generate a copy of the ACLs currently in memory in the specified filename.
 * Returns C_OK on success or C_ERR if there was an error during the I/O.
 * When C_ERR is returned a log is produced with hints about the issue. */
int ACLSaveToFile(const char *filename) {
    sds acl = sdsempty();
    int fd = -1;
    sds tmpfilename = NULL;
    int retval = C_ERR;

    /* Let's generate an SDS string containing the new version of the
     * ACL file. */
    raxIterator ri;
    raxStart(&ri, Users);
    raxSeek(&ri, "^", NULL, 0);
    while (raxNext(&ri)) {
        user *u = ri.data;
        /* Return information in the configuration file format. */
        sds user = sdsnew("user ");
        user = sdscatsds(user, u->name);
        user = sdscatlen(user, " ", 1);
        robj *descr = ACLDescribeUser(u);
        user = sdscatsds(user, descr->ptr);
        decrRefCount(descr);
        acl = sdscatsds(acl, user);
        acl = sdscatlen(acl, "\n", 1);
        sdsfree(user);
    }
    raxStop(&ri);

    /* Create a temp file with the new content. */
    tmpfilename = sdsnew(filename);
    tmpfilename = sdscatfmt(tmpfilename, ".tmp-%i-%I", (int)getpid(), commandTimeSnapshot());
    if ((fd = open(tmpfilename, O_WRONLY | O_CREAT, 0644)) == -1) {
        serverLog(LL_WARNING, "Opening temp ACL file for ACL SAVE: %s", strerror(errno));
        goto cleanup;
    }

    /* Write it. */
    size_t offset = 0;
    while (offset < sdslen(acl)) {
        ssize_t written_bytes = write(fd, acl + offset, sdslen(acl) - offset);
        if (written_bytes <= 0) {
            if (errno == EINTR) continue;
            serverLog(LL_WARNING, "Writing ACL file for ACL SAVE: %s", strerror(errno));
            goto cleanup;
        }
        offset += written_bytes;
    }
    if (valkey_fsync(fd) == -1) {
        serverLog(LL_WARNING, "Syncing ACL file for ACL SAVE: %s", strerror(errno));
        goto cleanup;
    }
    close(fd);
    fd = -1;

    /* Let's replace the new file with the old one. */
    if (rename(tmpfilename, filename) == -1) {
        serverLog(LL_WARNING, "Renaming ACL file for ACL SAVE: %s", strerror(errno));
        goto cleanup;
    }
    if (fsyncFileDir(filename) == -1) {
        serverLog(LL_WARNING, "Syncing ACL directory for ACL SAVE: %s", strerror(errno));
        goto cleanup;
    }
    sdsfree(tmpfilename);
    tmpfilename = NULL;
    retval = C_OK; /* If we reached this point, everything is fine. */

cleanup:
    if (fd != -1) close(fd);
    if (tmpfilename) unlink(tmpfilename);
    sdsfree(tmpfilename);
    sdsfree(acl);
    return retval;
}

/* This function is called once the server is already running, modules are
 * loaded, and we are ready to start, in order to load the ACLs either from
 * the pending list of users defined in valkey.conf, or from the ACL file.
 * The function will just exit with an error if the user is trying to mix
 * both the loading methods. */
void ACLLoadUsersAtStartup(void) {
    if (server.acl_filename[0] != '\0' && listLength(UsersToLoad) != 0) {
        serverLog(LL_WARNING,
                  "Configuring %s with users defined in valkey.conf and at "
                  "the same setting an ACL file path is invalid. This setup "
                  "is very likely to lead to configuration errors and security "
                  "holes, please define either an ACL file or declare users "
                  "directly in your valkey.conf, but not both.",
                  SERVER_TITLE);
        exit(1);
    }

    if (ACLLoadConfiguredUsers() == C_ERR) {
        serverLog(LL_WARNING, "Critical error while loading ACLs. Exiting.");
        exit(1);
    }

    if (server.acl_filename[0] != '\0') {
        sds errors = ACLLoadFromFile(server.acl_filename);
        if (errors) {
            serverLog(LL_WARNING, "Aborting %s startup because of ACL errors: %s", SERVER_TITLE, errors);
            sdsfree(errors);
            exit(1);
        }
    }
}

/* =============================================================================
 * ACL log
 * ==========================================================================*/

#define ACL_LOG_GROUPING_MAX_TIME_DELTA 60000

/* This structure defines an entry inside the ACL log. */
typedef struct ACLLogEntry {
    uint64_t count;             /* Number of times this happened recently. */
    int reason;                 /* Reason for denying the command. ACL_DENIED_*. */
    int context;                /* Toplevel, Lua or MULTI/EXEC? ACL_LOG_CTX_*. */
    sds object;                 /* The key name or command name. */
    sds username;               /* User the client is authenticated with. */
    mstime_t ctime;             /* Milliseconds time of last update to this entry. */
    sds cinfo;                  /* Client info (last client if updated). */
    long long entry_id;         /* The pair (entry_id, timestamp_created) is a unique identifier of this entry
                                 * in case the node dies and is restarted, it can detect that if it's a new series. */
    mstime_t timestamp_created; /* UNIX time in milliseconds at the time of this entry's creation. */
} ACLLogEntry;

/* This function will check if ACL entries 'a' and 'b' are similar enough
 * that we should actually update the existing entry in our ACL log instead
 * of creating a new one. */
int ACLLogMatchEntry(ACLLogEntry *a, ACLLogEntry *b) {
    if (a->reason != b->reason) return 0;
    if (a->context != b->context) return 0;
    mstime_t delta = a->ctime - b->ctime;
    if (delta < 0) delta = -delta;
    if (delta > ACL_LOG_GROUPING_MAX_TIME_DELTA) return 0;
    if (sdscmp(a->object, b->object) != 0) return 0;
    if (sdscmp(a->username, b->username) != 0) return 0;
    return 1;
}

/* Release an ACL log entry. */
void ACLFreeLogEntry(void *leptr) {
    ACLLogEntry *le = leptr;
    sdsfree(le->object);
    sdsfree(le->username);
    sdsfree(le->cinfo);
    zfree(le);
}

/* Update the relevant counter by the reason */
void ACLUpdateInfoMetrics(int reason) {
    if (reason == ACL_DENIED_AUTH) {
        server.acl_info.user_auth_failures++;
    } else if (reason == ACL_DENIED_CMD) {
        server.acl_info.invalid_cmd_accesses++;
    } else if (reason == ACL_DENIED_KEY) {
        server.acl_info.invalid_key_accesses++;
    } else if (reason == ACL_DENIED_CHANNEL) {
        server.acl_info.invalid_channel_accesses++;
    } else {
        serverPanic("Unknown ACL_DENIED encoding");
    }
}

static void trimACLLogEntriesToMaxLen(void) {
    while (listLength(ACLLog) > server.acllog_max_len) {
        listNode *ln = listLast(ACLLog);
        ACLLogEntry *le = listNodeValue(ln);
        ACLFreeLogEntry(le);
        listDelNode(ACLLog, ln);
    }
}

/* Adds a new entry in the ACL log, making sure to delete the old entry
 * if we reach the maximum length allowed for the log. This function attempts
 * to find similar entries in the current log in order to bump the counter of
 * the log entry instead of creating many entries for very similar ACL
 * rules issues.
 *
 * The argpos argument is used when the reason is ACL_DENIED_KEY or
 * ACL_DENIED_CHANNEL, since it allows the function to log the key or channel
 * name that caused the problem.
 *
 * The last 2 arguments are a manual override to be used, instead of any of the automatic
 * ones which depend on the client and reason arguments (use NULL for default).
 *
 * If `object` is not NULL, this functions takes over it.
 */
void addACLLogEntry(client *c, int reason, int context, int argpos, sds username, sds object) {
    /* Update ACL info metrics */
    ACLUpdateInfoMetrics(reason);

    if (server.acllog_max_len == 0) {
        trimACLLogEntriesToMaxLen();
        return;
    }

    /* Create a new entry. */
    struct ACLLogEntry *le = zmalloc(sizeof(*le));
    le->count = 1;
    le->reason = reason;
    le->username = sdsdup(username ? username : c->user->name);
    le->ctime = commandTimeSnapshot();
    le->entry_id = ACLLogEntryCount;
    le->timestamp_created = le->ctime;

    if (object) {
        le->object = object;
    } else {
        switch (reason) {
        case ACL_DENIED_CMD: le->object = sdsdup(c->cmd->fullname); break;
        case ACL_DENIED_KEY: le->object = sdsdup(c->argv[argpos]->ptr); break;
        case ACL_DENIED_CHANNEL: le->object = sdsdup(c->argv[argpos]->ptr); break;
        case ACL_DENIED_AUTH: le->object = sdsdup(c->argv[0]->ptr); break;
        default: le->object = sdsempty();
        }
    }

    /* if we have a real client from the network, use it (could be missing on module timers) */
    client *realclient = server.current_client ? server.current_client : c;

    le->cinfo = catClientInfoString(sdsempty(), realclient, 0);
    le->context = context;

    /* Try to match this entry with past ones, to see if we can just
     * update an existing entry instead of creating a new one. */
    long toscan = 10; /* Do a limited work trying to find duplicated. */
    listIter li;
    listNode *ln;
    listRewind(ACLLog, &li);
    ACLLogEntry *match = NULL;
    while (toscan-- && (ln = listNext(&li)) != NULL) {
        ACLLogEntry *current = listNodeValue(ln);
        if (ACLLogMatchEntry(current, le)) {
            match = current;
            listDelNode(ACLLog, ln);
            listAddNodeHead(ACLLog, current);
            break;
        }
    }

    /* If there is a match update the entry, otherwise add it as a
     * new one. */
    if (match) {
        /* We update a few fields of the existing entry and bump the
         * counter of events for this entry. */
        sdsfree(match->cinfo);
        match->cinfo = le->cinfo;
        match->ctime = le->ctime;
        match->count++;

        /* Release the old entry. */
        le->cinfo = NULL;
        ACLFreeLogEntry(le);
    } else {
        /* Add it to our list of entries. We'll have to trim the list
         * to its maximum size. */
        ACLLogEntryCount++; /* Incrementing the entry_id count to make each record in the log unique. */
        listAddNodeHead(ACLLog, le);
        trimACLLogEntriesToMaxLen();
    }
}

sds getAclErrorMessage(int acl_res, user *user, struct serverCommand *cmd, sds errored_val, int verbose) {
    switch (acl_res) {
    case ACL_DENIED_CMD:
        return sdscatfmt(sdsempty(),
                         "User %S has no permissions to run "
                         "the '%S' command",
                         user->name, cmd->fullname);
    case ACL_DENIED_KEY:
        if (verbose) {
            return sdscatfmt(sdsempty(),
                             "User %S has no permissions to access "
                             "the '%S' key",
                             user->name, errored_val);
        } else {
            return sdsnew("No permissions to access a key");
        }
    case ACL_DENIED_CHANNEL:
        if (verbose) {
            return sdscatfmt(sdsempty(),
                             "User %S has no permissions to access "
                             "the '%S' channel",
                             user->name, errored_val);
        } else {
            return sdsnew("No permissions to access a channel");
        }
    }
    serverPanic("Reached deadcode on getAclErrorMessage");
}

/* =============================================================================
 * ACL related commands
 * ==========================================================================*/

/* ACL CAT category */
void aclCatWithFlags(client *c, hashset *commands, uint64_t cflag, int *arraylen) {
    hashsetIterator iter;
    hashsetInitIterator(&iter, commands);

<<<<<<< HEAD
    struct serverCommand *cmd;
    while (hashsetNext(&iter, (void **)&cmd)) {
        if (cmd->flags & CMD_MODULE) continue;
=======
    while ((de = dictNext(di)) != NULL) {
        struct serverCommand *cmd = dictGetVal(de);
>>>>>>> 36d438ba
        if (cmd->acl_categories & cflag) {
            addReplyBulkCBuffer(c, cmd->fullname, sdslen(cmd->fullname));
            (*arraylen)++;
        }

        if (cmd->subcommands_set) {
            aclCatWithFlags(c, cmd->subcommands_set, cflag, arraylen);
        }
    }
    hashsetResetIterator(&iter);
}

/* Add the formatted response from a single selector to the ACL GETUSER
 * response. This function returns the number of fields added.
 *
 * Setting verbose to 1 means that the full qualifier for key and channel
 * permissions are shown.
 */
int aclAddReplySelectorDescription(client *c, aclSelector *s) {
    listIter li;
    listNode *ln;

    /* Commands */
    addReplyBulkCString(c, "commands");
    sds cmddescr = ACLDescribeSelectorCommandRules(s);
    addReplyBulkSds(c, cmddescr);

    /* Key patterns */
    addReplyBulkCString(c, "keys");
    if (s->flags & SELECTOR_FLAG_ALLKEYS) {
        addReplyBulkCBuffer(c, "~*", 2);
    } else {
        sds dsl = sdsempty();
        listRewind(s->patterns, &li);
        while ((ln = listNext(&li))) {
            keyPattern *thispat = (keyPattern *)listNodeValue(ln);
            if (ln != listFirst(s->patterns)) dsl = sdscat(dsl, " ");
            dsl = sdsCatPatternString(dsl, thispat);
        }
        addReplyBulkSds(c, dsl);
    }

    /* Pub/sub patterns */
    addReplyBulkCString(c, "channels");
    if (s->flags & SELECTOR_FLAG_ALLCHANNELS) {
        addReplyBulkCBuffer(c, "&*", 2);
    } else {
        sds dsl = sdsempty();
        listRewind(s->channels, &li);
        while ((ln = listNext(&li))) {
            sds thispat = listNodeValue(ln);
            if (ln != listFirst(s->channels)) dsl = sdscat(dsl, " ");
            dsl = sdscatfmt(dsl, "&%S", thispat);
        }
        addReplyBulkSds(c, dsl);
    }
    return 3;
}

/* ACL -- show and modify the configuration of ACL users.
 * ACL HELP
 * ACL LOAD
 * ACL SAVE
 * ACL LIST
 * ACL USERS
 * ACL CAT [<category>]
 * ACL SETUSER <username> ... acl rules ...
 * ACL DELUSER <username> [...]
 * ACL GETUSER <username>
 * ACL GENPASS [<bits>]
 * ACL WHOAMI
 * ACL LOG [<count> | RESET]
 */
void aclCommand(client *c) {
    char *sub = c->argv[1]->ptr;
    if (!strcasecmp(sub, "setuser") && c->argc >= 3) {
        /* Initially redact all of the arguments to not leak any information
         * about the user. */
        for (int j = 2; j < c->argc; j++) {
            redactClientCommandArgument(c, j);
        }

        sds username = c->argv[2]->ptr;
        /* Check username validity. */
        if (ACLStringHasSpaces(username, sdslen(username))) {
            addReplyError(c, "Usernames can't contain spaces or null characters");
            return;
        }

        user *u = ACLGetUserByName(username, sdslen(username));

        sds *temp_argv = zmalloc(c->argc * sizeof(sds));
        for (int i = 3; i < c->argc; i++) temp_argv[i - 3] = c->argv[i]->ptr;

        sds error = ACLStringSetUser(u, username, temp_argv, c->argc - 3);
        zfree(temp_argv);
        if (error == NULL) {
            addReply(c, shared.ok);
        } else {
            addReplyErrorSdsSafe(c, error);
        }
        return;
    } else if (!strcasecmp(sub, "deluser") && c->argc >= 3) {
        /* Initially redact all the arguments to not leak any information
         * about the users. */
        for (int j = 2; j < c->argc; j++) redactClientCommandArgument(c, j);

        int deleted = 0;
        for (int j = 2; j < c->argc; j++) {
            sds username = c->argv[j]->ptr;
            if (!strcmp(username, "default")) {
                addReplyError(c, "The 'default' user cannot be removed");
                return;
            }
        }

        for (int j = 2; j < c->argc; j++) {
            sds username = c->argv[j]->ptr;
            user *u;
            if (raxRemove(Users, (unsigned char *)username, sdslen(username), (void **)&u)) {
                ACLFreeUserAndKillClients(u);
                deleted++;
            }
        }
        addReplyLongLong(c, deleted);
    } else if (!strcasecmp(sub, "getuser") && c->argc == 3) {
        /* Redact the username to not leak any information about the user. */
        redactClientCommandArgument(c, 2);

        user *u = ACLGetUserByName(c->argv[2]->ptr, sdslen(c->argv[2]->ptr));
        if (u == NULL) {
            addReplyNull(c);
            return;
        }

        void *ufields = addReplyDeferredLen(c);
        int fields = 3;

        /* Flags */
        addReplyBulkCString(c, "flags");
        void *deflen = addReplyDeferredLen(c);
        int numflags = 0;
        for (int j = 0; ACLUserFlags[j].flag; j++) {
            if (u->flags & ACLUserFlags[j].flag) {
                addReplyBulkCString(c, ACLUserFlags[j].name);
                numflags++;
            }
        }
        setDeferredSetLen(c, deflen, numflags);

        /* Passwords */
        addReplyBulkCString(c, "passwords");
        addReplyArrayLen(c, listLength(u->passwords));
        listIter li;
        listNode *ln;
        listRewind(u->passwords, &li);
        while ((ln = listNext(&li))) {
            sds thispass = listNodeValue(ln);
            addReplyBulkCBuffer(c, thispass, sdslen(thispass));
        }
        /* Include the root selector at the top level for backwards compatibility */
        fields += aclAddReplySelectorDescription(c, ACLUserGetRootSelector(u));

        /* Describe all of the selectors on this user, including duplicating the root selector */
        addReplyBulkCString(c, "selectors");
        addReplyArrayLen(c, listLength(u->selectors) - 1);
        listRewind(u->selectors, &li);
        serverAssert(listNext(&li));
        while ((ln = listNext(&li))) {
            void *slen = addReplyDeferredLen(c);
            int sfields = aclAddReplySelectorDescription(c, (aclSelector *)listNodeValue(ln));
            setDeferredMapLen(c, slen, sfields);
        }
        setDeferredMapLen(c, ufields, fields);
    } else if ((!strcasecmp(sub, "list") || !strcasecmp(sub, "users")) && c->argc == 2) {
        int justnames = !strcasecmp(sub, "users");
        addReplyArrayLen(c, raxSize(Users));
        raxIterator ri;
        raxStart(&ri, Users);
        raxSeek(&ri, "^", NULL, 0);
        while (raxNext(&ri)) {
            user *u = ri.data;
            if (justnames) {
                addReplyBulkCBuffer(c, u->name, sdslen(u->name));
            } else {
                /* Return information in the configuration file format. */
                sds config = sdsnew("user ");
                config = sdscatsds(config, u->name);
                config = sdscatlen(config, " ", 1);
                robj *descr = ACLDescribeUser(u);
                config = sdscatsds(config, descr->ptr);
                decrRefCount(descr);
                addReplyBulkSds(c, config);
            }
        }
        raxStop(&ri);
    } else if (!strcasecmp(sub, "whoami") && c->argc == 2) {
        if (c->user != NULL) {
            addReplyBulkCBuffer(c, c->user->name, sdslen(c->user->name));
        } else {
            addReplyNull(c);
        }
    } else if (server.acl_filename[0] == '\0' && (!strcasecmp(sub, "load") || !strcasecmp(sub, "save"))) {
        addReplyError(c, "This instance is not configured to use an ACL file. You may want to specify users via the "
                         "ACL SETUSER command and then issue a CONFIG REWRITE (assuming you have a configuration file "
                         "set) in order to store users in the configuration.");
        return;
    } else if (!strcasecmp(sub, "load") && c->argc == 2) {
        sds errors = ACLLoadFromFile(server.acl_filename);
        if (errors == NULL) {
            addReply(c, shared.ok);
        } else {
            addReplyError(c, errors);
            sdsfree(errors);
        }
    } else if (!strcasecmp(sub, "save") && c->argc == 2) {
        if (ACLSaveToFile(server.acl_filename) == C_OK) {
            addReply(c, shared.ok);
        } else {
            addReplyError(c, "There was an error trying to save the ACLs. "
                             "Please check the server logs for more "
                             "information");
        }
    } else if (!strcasecmp(sub, "cat") && c->argc == 2) {
        void *dl = addReplyDeferredLen(c);
        int j;
        for (j = 0; ACLCommandCategories[j].flag != 0; j++) addReplyBulkCString(c, ACLCommandCategories[j].name);
        setDeferredArrayLen(c, dl, j);
    } else if (!strcasecmp(sub, "cat") && c->argc == 3) {
        uint64_t cflag = ACLGetCommandCategoryFlagByName(c->argv[2]->ptr);
        if (cflag == 0) {
            addReplyErrorFormat(c, "Unknown category '%.128s'", (char *)c->argv[2]->ptr);
            return;
        }
        int arraylen = 0;
        void *dl = addReplyDeferredLen(c);
        aclCatWithFlags(c, server.orig_commands, cflag, &arraylen);
        setDeferredArrayLen(c, dl, arraylen);
    } else if (!strcasecmp(sub, "genpass") && (c->argc == 2 || c->argc == 3)) {
#define GENPASS_MAX_BITS 4096
        char pass[GENPASS_MAX_BITS / 8 * 2]; /* Hex representation. */
        long bits = 256;                     /* By default generate 256 bits passwords. */

        if (c->argc == 3 && getLongFromObjectOrReply(c, c->argv[2], &bits, NULL) != C_OK) return;

        if (bits <= 0 || bits > GENPASS_MAX_BITS) {
            addReplyErrorFormat(c,
                                "ACL GENPASS argument must be the number of "
                                "bits for the output password, a positive number "
                                "up to %d",
                                GENPASS_MAX_BITS);
            return;
        }

        long chars = (bits + 3) / 4; /* Round to number of characters to emit. */
        getRandomHexChars(pass, chars);
        addReplyBulkCBuffer(c, pass, chars);
    } else if (!strcasecmp(sub, "log") && (c->argc == 2 || c->argc == 3)) {
        long count = 10; /* Number of entries to emit by default. */

        /* Parse the only argument that LOG may have: it could be either
         * the number of entries the user wants to display, or alternatively
         * the "RESET" command in order to flush the old entries. */
        if (c->argc == 3) {
            if (!strcasecmp(c->argv[2]->ptr, "reset")) {
                listSetFreeMethod(ACLLog, ACLFreeLogEntry);
                listEmpty(ACLLog);
                listSetFreeMethod(ACLLog, NULL);
                addReply(c, shared.ok);
                return;
            } else if (getLongFromObjectOrReply(c, c->argv[2], &count, NULL) != C_OK) {
                return;
            }
            if (count < 0) count = 0;
        }

        /* Fix the count according to the number of entries we got. */
        if ((size_t)count > listLength(ACLLog)) count = listLength(ACLLog);

        addReplyArrayLen(c, count);
        listIter li;
        listNode *ln;
        listRewind(ACLLog, &li);
        mstime_t now = commandTimeSnapshot();
        while (count-- && (ln = listNext(&li)) != NULL) {
            ACLLogEntry *le = listNodeValue(ln);
            addReplyMapLen(c, 10);
            addReplyBulkCString(c, "count");
            addReplyLongLong(c, le->count);

            addReplyBulkCString(c, "reason");
            char *reasonstr;
            switch (le->reason) {
            case ACL_DENIED_CMD: reasonstr = "command"; break;
            case ACL_DENIED_KEY: reasonstr = "key"; break;
            case ACL_DENIED_CHANNEL: reasonstr = "channel"; break;
            case ACL_DENIED_AUTH: reasonstr = "auth"; break;
            default: reasonstr = "unknown";
            }
            addReplyBulkCString(c, reasonstr);

            addReplyBulkCString(c, "context");
            char *ctxstr;
            switch (le->context) {
            case ACL_LOG_CTX_TOPLEVEL: ctxstr = "toplevel"; break;
            case ACL_LOG_CTX_MULTI: ctxstr = "multi"; break;
            case ACL_LOG_CTX_LUA: ctxstr = "lua"; break;
            case ACL_LOG_CTX_MODULE: ctxstr = "module"; break;
            default: ctxstr = "unknown";
            }
            addReplyBulkCString(c, ctxstr);

            addReplyBulkCString(c, "object");
            addReplyBulkCBuffer(c, le->object, sdslen(le->object));
            addReplyBulkCString(c, "username");
            addReplyBulkCBuffer(c, le->username, sdslen(le->username));
            addReplyBulkCString(c, "age-seconds");
            double age = (double)(now - le->ctime) / 1000;
            addReplyDouble(c, age);
            addReplyBulkCString(c, "client-info");
            addReplyBulkCBuffer(c, le->cinfo, sdslen(le->cinfo));
            addReplyBulkCString(c, "entry-id");
            addReplyLongLong(c, le->entry_id);
            addReplyBulkCString(c, "timestamp-created");
            addReplyLongLong(c, le->timestamp_created);
            addReplyBulkCString(c, "timestamp-last-updated");
            addReplyLongLong(c, le->ctime);
        }
    } else if (!strcasecmp(sub, "dryrun") && c->argc >= 4) {
        struct serverCommand *cmd;
        user *u = ACLGetUserByName(c->argv[2]->ptr, sdslen(c->argv[2]->ptr));
        if (u == NULL) {
            addReplyErrorFormat(c, "User '%s' not found", (char *)c->argv[2]->ptr);
            return;
        }

        if ((cmd = lookupCommand(c->argv + 3, c->argc - 3)) == NULL) {
            addReplyErrorFormat(c, "Command '%s' not found", (char *)c->argv[3]->ptr);
            return;
        }

        if ((cmd->arity > 0 && cmd->arity != c->argc - 3) || (c->argc - 3 < -cmd->arity)) {
            addReplyErrorFormat(c, "wrong number of arguments for '%s' command", cmd->fullname);
            return;
        }

        int idx;
        int result = ACLCheckAllUserCommandPerm(u, cmd, c->argv + 3, c->argc - 3, &idx);
        if (result != ACL_OK) {
            sds err = getAclErrorMessage(result, u, cmd, c->argv[idx + 3]->ptr, 1);
            addReplyBulkSds(c, err);
            return;
        }

        addReply(c, shared.ok);
    } else if (c->argc == 2 && !strcasecmp(sub, "help")) {
        const char *help[] = {
            "CAT [<category>]",
            "    List all commands that belong to <category>, or all command categories",
            "    when no category is specified.",
            "DELUSER <username> [<username> ...]",
            "    Delete a list of users.",
            "DRYRUN <username> <command> [<arg> ...]",
            "    Returns whether the user can execute the given command without executing the command.",
            "GETUSER <username>",
            "    Get the user's details.",
            "GENPASS [<bits>]",
            "    Generate a secure 256-bit user password. The optional `bits` argument can",
            "    be used to specify a different size.",
            "LIST",
            "    Show users details in config file format.",
            "LOAD",
            "    Reload users from the ACL file.",
            "LOG [<count> | RESET]",
            "    Show the ACL log entries.",
            "SAVE",
            "    Save the current config to the ACL file.",
            "SETUSER <username> <attribute> [<attribute> ...]",
            "    Create or modify a user with the specified attributes.",
            "USERS",
            "    List all the registered usernames.",
            "WHOAMI",
            "    Return the current connection username.",
            NULL,
        };
        addReplyHelp(c, help);
    } else {
        addReplySubcommandSyntaxError(c);
    }
}

void addReplyCommandCategories(client *c, struct serverCommand *cmd) {
    int flagcount = 0;
    void *flaglen = addReplyDeferredLen(c);
    for (int j = 0; ACLCommandCategories[j].flag != 0; j++) {
        if (cmd->acl_categories & ACLCommandCategories[j].flag) {
            addReplyStatusFormat(c, "@%s", ACLCommandCategories[j].name);
            flagcount++;
        }
    }
    setDeferredSetLen(c, flaglen, flagcount);
}

/* AUTH <password>
 * AUTH <username> <password> (Redis OSS >= 6.0 form)
 *
 * When the user is omitted it means that we are trying to authenticate
 * against the default user. */
void authCommand(client *c) {
    /* Only two or three argument forms are allowed. */
    if (c->argc > 3) {
        addReplyErrorObject(c, shared.syntaxerr);
        return;
    }
    /* Always redact the second argument */
    redactClientCommandArgument(c, 1);

    /* Handle the two different forms here. The form with two arguments
     * will just use "default" as username. */
    robj *username, *password;
    if (c->argc == 2) {
        /* Mimic the old behavior of giving an error for the two argument
         * form if no password is configured. */
        if (DefaultUser->flags & USER_FLAG_NOPASS) {
            addReplyError(c, "AUTH <password> called without any password "
                             "configured for the default user. Are you sure "
                             "your configuration is correct?");
            return;
        }

        username = shared.default_username;
        password = c->argv[1];
    } else {
        username = c->argv[1];
        password = c->argv[2];
        redactClientCommandArgument(c, 2);
    }

    robj *err = NULL;
    int result = ACLAuthenticateUser(c, username, password, &err);
    if (result == AUTH_OK) {
        addReply(c, shared.ok);
    } else if (result == AUTH_ERR) {
        addAuthErrReply(c, err);
    }
    if (err) decrRefCount(err);
}

/* Set the password for the "default" ACL user. This implements supports for
 * requirepass config, so passing in NULL will set the user to be nopass. */
void ACLUpdateDefaultUserPassword(sds password) {
    ACLSetUser(DefaultUser, "resetpass", -1);
    if (password) {
        sds aclop = sdscatlen(sdsnew(">"), password, sdslen(password));
        ACLSetUser(DefaultUser, aclop, sdslen(aclop));
        sdsfree(aclop);
    } else {
        ACLSetUser(DefaultUser, "nopass", -1);
    }
}<|MERGE_RESOLUTION|>--- conflicted
+++ resolved
@@ -2758,14 +2758,8 @@
     hashsetIterator iter;
     hashsetInitIterator(&iter, commands);
 
-<<<<<<< HEAD
     struct serverCommand *cmd;
     while (hashsetNext(&iter, (void **)&cmd)) {
-        if (cmd->flags & CMD_MODULE) continue;
-=======
-    while ((de = dictNext(di)) != NULL) {
-        struct serverCommand *cmd = dictGetVal(de);
->>>>>>> 36d438ba
         if (cmd->acl_categories & cflag) {
             addReplyBulkCBuffer(c, cmd->fullname, sdslen(cmd->fullname));
             (*arraylen)++;
